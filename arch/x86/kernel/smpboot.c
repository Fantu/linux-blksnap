// SPDX-License-Identifier: GPL-2.0-or-later
 /*
 *	x86 SMP booting functions
 *
 *	(c) 1995 Alan Cox, Building #3 <alan@lxorguk.ukuu.org.uk>
 *	(c) 1998, 1999, 2000, 2009 Ingo Molnar <mingo@redhat.com>
 *	Copyright 2001 Andi Kleen, SuSE Labs.
 *
 *	Much of the core SMP work is based on previous work by Thomas Radke, to
 *	whom a great many thanks are extended.
 *
 *	Thanks to Intel for making available several different Pentium,
 *	Pentium Pro and Pentium-II/Xeon MP machines.
 *	Original development of Linux SMP code supported by Caldera.
 *
 *	Fixes
 *		Felix Koop	:	NR_CPUS used properly
 *		Jose Renau	:	Handle single CPU case.
 *		Alan Cox	:	By repeated request 8) - Total BogoMIPS report.
 *		Greg Wright	:	Fix for kernel stacks panic.
 *		Erich Boleyn	:	MP v1.4 and additional changes.
 *	Matthias Sattler	:	Changes for 2.1 kernel map.
 *	Michel Lespinasse	:	Changes for 2.1 kernel map.
 *	Michael Chastain	:	Change trampoline.S to gnu as.
 *		Alan Cox	:	Dumb bug: 'B' step PPro's are fine
 *		Ingo Molnar	:	Added APIC timers, based on code
 *					from Jose Renau
 *		Ingo Molnar	:	various cleanups and rewrites
 *		Tigran Aivazian	:	fixed "0.00 in /proc/uptime on SMP" bug.
 *	Maciej W. Rozycki	:	Bits for genuine 82489DX APICs
 *	Andi Kleen		:	Changed for SMP boot into long mode.
 *		Martin J. Bligh	: 	Added support for multi-quad systems
 *		Dave Jones	:	Report invalid combinations of Athlon CPUs.
 *		Rusty Russell	:	Hacked into shape for new "hotplug" boot process.
 *      Andi Kleen              :       Converted to new state machine.
 *	Ashok Raj		: 	CPU hotplug support
 *	Glauber Costa		:	i386 and x86_64 integration
 */

#define pr_fmt(fmt) KBUILD_MODNAME ": " fmt

#include <linux/init.h>
#include <linux/smp.h>
#include <linux/export.h>
#include <linux/sched.h>
#include <linux/sched/topology.h>
#include <linux/sched/hotplug.h>
#include <linux/sched/task_stack.h>
#include <linux/percpu.h>
#include <linux/memblock.h>
#include <linux/err.h>
#include <linux/nmi.h>
#include <linux/tboot.h>
#include <linux/gfp.h>
#include <linux/cpuidle.h>
#include <linux/kexec.h>
#include <linux/numa.h>
#include <linux/pgtable.h>
#include <linux/overflow.h>
#include <linux/stackprotector.h>
#include <linux/cpuhotplug.h>
#include <linux/mc146818rtc.h>

#include <asm/acpi.h>
#include <asm/cacheinfo.h>
#include <asm/desc.h>
#include <asm/nmi.h>
#include <asm/irq.h>
#include <asm/realmode.h>
#include <asm/cpu.h>
#include <asm/numa.h>
#include <asm/tlbflush.h>
#include <asm/mtrr.h>
#include <asm/mwait.h>
#include <asm/apic.h>
#include <asm/io_apic.h>
#include <asm/fpu/api.h>
#include <asm/setup.h>
#include <asm/uv/uv.h>
#include <asm/microcode.h>
#include <asm/i8259.h>
#include <asm/misc.h>
#include <asm/qspinlock.h>
#include <asm/intel-family.h>
#include <asm/cpu_device_id.h>
#include <asm/spec-ctrl.h>
#include <asm/hw_irq.h>
#include <asm/stackprotector.h>
#include <asm/sev.h>

/* representing HT siblings of each logical CPU */
DEFINE_PER_CPU_READ_MOSTLY(cpumask_var_t, cpu_sibling_map);
EXPORT_PER_CPU_SYMBOL(cpu_sibling_map);

/* representing HT and core siblings of each logical CPU */
DEFINE_PER_CPU_READ_MOSTLY(cpumask_var_t, cpu_core_map);
EXPORT_PER_CPU_SYMBOL(cpu_core_map);

/* representing HT, core, and die siblings of each logical CPU */
DEFINE_PER_CPU_READ_MOSTLY(cpumask_var_t, cpu_die_map);
EXPORT_PER_CPU_SYMBOL(cpu_die_map);

/* Per CPU bogomips and other parameters */
DEFINE_PER_CPU_READ_MOSTLY(struct cpuinfo_x86, cpu_info);
EXPORT_PER_CPU_SYMBOL(cpu_info);

<<<<<<< HEAD
/* CPUs which are the primary SMT threads */
struct cpumask __cpu_primary_thread_mask __read_mostly;

/* Representing CPUs for which sibling maps can be computed */
static cpumask_var_t cpu_sibling_setup_mask;
=======
struct mwait_cpu_dead {
	unsigned int	control;
	unsigned int	status;
};

#define CPUDEAD_MWAIT_WAIT	0xDEADBEEF
#define CPUDEAD_MWAIT_KEXEC_HLT	0x4A17DEAD

/*
 * Cache line aligned data for mwait_play_dead(). Separate on purpose so
 * that it's unlikely to be touched by other CPUs.
 */
static DEFINE_PER_CPU_ALIGNED(struct mwait_cpu_dead, mwait_cpu_dead);
>>>>>>> 45e34c8a

/* Logical package management. We might want to allocate that dynamically */
unsigned int __max_logical_packages __read_mostly;
EXPORT_SYMBOL(__max_logical_packages);
static unsigned int logical_packages __read_mostly;
static unsigned int logical_die __read_mostly;

/* Maximum number of SMT threads on any online core */
int __read_mostly __max_smt_threads = 1;

/* Flag to indicate if a complete sched domain rebuild is required */
bool x86_topology_update;

int arch_update_cpu_topology(void)
{
	int retval = x86_topology_update;

	x86_topology_update = false;
	return retval;
}

static unsigned int smpboot_warm_reset_vector_count;

static inline void smpboot_setup_warm_reset_vector(unsigned long start_eip)
{
	unsigned long flags;

	spin_lock_irqsave(&rtc_lock, flags);
	if (!smpboot_warm_reset_vector_count++) {
		CMOS_WRITE(0xa, 0xf);
		*((volatile unsigned short *)phys_to_virt(TRAMPOLINE_PHYS_HIGH)) = start_eip >> 4;
		*((volatile unsigned short *)phys_to_virt(TRAMPOLINE_PHYS_LOW)) = start_eip & 0xf;
	}
	spin_unlock_irqrestore(&rtc_lock, flags);
}

static inline void smpboot_restore_warm_reset_vector(void)
{
	unsigned long flags;

	/*
	 * Paranoid:  Set warm reset code and vector here back
	 * to default values.
	 */
	spin_lock_irqsave(&rtc_lock, flags);
	if (!--smpboot_warm_reset_vector_count) {
		CMOS_WRITE(0, 0xf);
		*((volatile u32 *)phys_to_virt(TRAMPOLINE_PHYS_LOW)) = 0;
	}
	spin_unlock_irqrestore(&rtc_lock, flags);

}

/* Run the next set of setup steps for the upcoming CPU */
static void ap_starting(void)
{
	int cpuid = smp_processor_id();

	/* Mop up eventual mwait_play_dead() wreckage */
	this_cpu_write(mwait_cpu_dead.status, 0);
	this_cpu_write(mwait_cpu_dead.control, 0);

	/*
	 * If woken up by an INIT in an 82489DX configuration the alive
	 * synchronization guarantees that the CPU does not reach this
	 * point before an INIT_deassert IPI reaches the local APIC, so it
	 * is now safe to touch the local APIC.
	 *
	 * Set up this CPU, first the APIC, which is probably redundant on
	 * most boards.
	 */
	apic_ap_setup();

	/* Save the processor parameters. */
	smp_store_cpu_info(cpuid);

	/*
	 * The topology information must be up to date before
	 * notify_cpu_starting().
	 */
	set_cpu_sibling_map(cpuid);

	ap_init_aperfmperf();

	pr_debug("Stack at about %p\n", &cpuid);

	wmb();

	/*
	 * This runs the AP through all the cpuhp states to its target
	 * state CPUHP_ONLINE.
	 */
	notify_cpu_starting(cpuid);
}

static void ap_calibrate_delay(void)
{
	/*
	 * Calibrate the delay loop and update loops_per_jiffy in cpu_data.
	 * smp_store_cpu_info() stored a value that is close but not as
	 * accurate as the value just calculated.
	 *
	 * As this is invoked after the TSC synchronization check,
	 * calibrate_delay_is_known() will skip the calibration routine
	 * when TSC is synchronized across sockets.
	 */
	calibrate_delay();
	cpu_data(smp_processor_id()).loops_per_jiffy = loops_per_jiffy;
}

/*
 * Activate a secondary processor.
 */
static void notrace start_secondary(void *unused)
{
	/*
	 * Don't put *anything* except direct CPU state initialization
	 * before cpu_init(), SMP booting is too fragile that we want to
	 * limit the things done here to the most necessary things.
	 */
	cr4_init();

	/*
	 * 32-bit specific. 64-bit reaches this code with the correct page
	 * table established. Yet another historical divergence.
	 */
	if (IS_ENABLED(CONFIG_X86_32)) {
		/* switch away from the initial page table */
		load_cr3(swapper_pg_dir);
		__flush_tlb_all();
	}

	cpu_init_exception_handling();

	/*
	 * 32-bit systems load the microcode from the ASM startup code for
	 * historical reasons.
	 *
	 * On 64-bit systems load it before reaching the AP alive
	 * synchronization point below so it is not part of the full per
	 * CPU serialized bringup part when "parallel" bringup is enabled.
	 *
	 * That's even safe when hyperthreading is enabled in the CPU as
	 * the core code starts the primary threads first and leaves the
	 * secondary threads waiting for SIPI. Loading microcode on
	 * physical cores concurrently is a safe operation.
	 *
	 * This covers both the Intel specific issue that concurrent
	 * microcode loading on SMT siblings must be prohibited and the
	 * vendor independent issue`that microcode loading which changes
	 * CPUID, MSRs etc. must be strictly serialized to maintain
	 * software state correctness.
	 */
	if (IS_ENABLED(CONFIG_X86_64))
		load_ucode_ap();

	/*
	 * Synchronization point with the hotplug core. Sets this CPUs
	 * synchronization state to ALIVE and spin-waits for the control CPU to
	 * release this CPU for further bringup.
	 */
	cpuhp_ap_sync_alive();

	cpu_init();
	fpu__init_cpu();
	rcu_cpu_starting(raw_smp_processor_id());
	x86_cpuinit.early_percpu_clock_init();

	ap_starting();

	/* Check TSC synchronization with the control CPU. */
	check_tsc_sync_target();

	/*
	 * Calibrate the delay loop after the TSC synchronization check.
	 * This allows to skip the calibration when TSC is synchronized
	 * across sockets.
	 */
	ap_calibrate_delay();

	speculative_store_bypass_ht_init();

	/*
	 * Lock vector_lock, set CPU online and bring the vector
	 * allocator online. Online must be set with vector_lock held
	 * to prevent a concurrent irq setup/teardown from seeing a
	 * half valid vector space.
	 */
	lock_vector_lock();
	set_cpu_online(smp_processor_id(), true);
	lapic_online();
	unlock_vector_lock();
	x86_platform.nmi_init();

	/* enable local interrupts */
	local_irq_enable();

	x86_cpuinit.setup_percpu_clockev();

	wmb();
	cpu_startup_entry(CPUHP_AP_ONLINE_IDLE);
}

/**
 * topology_smt_supported - Check whether SMT is supported by the CPUs
 */
bool topology_smt_supported(void)
{
	return smp_num_siblings > 1;
}

/**
 * topology_phys_to_logical_pkg - Map a physical package id to a logical
 * @phys_pkg:	The physical package id to map
 *
 * Returns logical package id or -1 if not found
 */
int topology_phys_to_logical_pkg(unsigned int phys_pkg)
{
	int cpu;

	for_each_possible_cpu(cpu) {
		struct cpuinfo_x86 *c = &cpu_data(cpu);

		if (c->initialized && c->phys_proc_id == phys_pkg)
			return c->logical_proc_id;
	}
	return -1;
}
EXPORT_SYMBOL(topology_phys_to_logical_pkg);

/**
 * topology_phys_to_logical_die - Map a physical die id to logical
 * @die_id:	The physical die id to map
 * @cur_cpu:	The CPU for which the mapping is done
 *
 * Returns logical die id or -1 if not found
 */
static int topology_phys_to_logical_die(unsigned int die_id, unsigned int cur_cpu)
{
	int cpu, proc_id = cpu_data(cur_cpu).phys_proc_id;

	for_each_possible_cpu(cpu) {
		struct cpuinfo_x86 *c = &cpu_data(cpu);

		if (c->initialized && c->cpu_die_id == die_id &&
		    c->phys_proc_id == proc_id)
			return c->logical_die_id;
	}
	return -1;
}

/**
 * topology_update_package_map - Update the physical to logical package map
 * @pkg:	The physical package id as retrieved via CPUID
 * @cpu:	The cpu for which this is updated
 */
int topology_update_package_map(unsigned int pkg, unsigned int cpu)
{
	int new;

	/* Already available somewhere? */
	new = topology_phys_to_logical_pkg(pkg);
	if (new >= 0)
		goto found;

	new = logical_packages++;
	if (new != pkg) {
		pr_info("CPU %u Converting physical %u to logical package %u\n",
			cpu, pkg, new);
	}
found:
	cpu_data(cpu).logical_proc_id = new;
	return 0;
}
/**
 * topology_update_die_map - Update the physical to logical die map
 * @die:	The die id as retrieved via CPUID
 * @cpu:	The cpu for which this is updated
 */
int topology_update_die_map(unsigned int die, unsigned int cpu)
{
	int new;

	/* Already available somewhere? */
	new = topology_phys_to_logical_die(die, cpu);
	if (new >= 0)
		goto found;

	new = logical_die++;
	if (new != die) {
		pr_info("CPU %u Converting physical %u to logical die %u\n",
			cpu, die, new);
	}
found:
	cpu_data(cpu).logical_die_id = new;
	return 0;
}

void __init smp_store_boot_cpu_info(void)
{
	int id = 0; /* CPU 0 */
	struct cpuinfo_x86 *c = &cpu_data(id);

	*c = boot_cpu_data;
	c->cpu_index = id;
	topology_update_package_map(c->phys_proc_id, id);
	topology_update_die_map(c->cpu_die_id, id);
	c->initialized = true;
}

/*
 * The bootstrap kernel entry code has set these up. Save them for
 * a given CPU
 */
void smp_store_cpu_info(int id)
{
	struct cpuinfo_x86 *c = &cpu_data(id);

	/* Copy boot_cpu_data only on the first bringup */
	if (!c->initialized)
		*c = boot_cpu_data;
	c->cpu_index = id;
	/*
	 * During boot time, CPU0 has this setup already. Save the info when
	 * bringing up an AP.
	 */
	identify_secondary_cpu(c);
	c->initialized = true;
}

static bool
topology_same_node(struct cpuinfo_x86 *c, struct cpuinfo_x86 *o)
{
	int cpu1 = c->cpu_index, cpu2 = o->cpu_index;

	return (cpu_to_node(cpu1) == cpu_to_node(cpu2));
}

static bool
topology_sane(struct cpuinfo_x86 *c, struct cpuinfo_x86 *o, const char *name)
{
	int cpu1 = c->cpu_index, cpu2 = o->cpu_index;

	return !WARN_ONCE(!topology_same_node(c, o),
		"sched: CPU #%d's %s-sibling CPU #%d is not on the same node! "
		"[node: %d != %d]. Ignoring dependency.\n",
		cpu1, name, cpu2, cpu_to_node(cpu1), cpu_to_node(cpu2));
}

#define link_mask(mfunc, c1, c2)					\
do {									\
	cpumask_set_cpu((c1), mfunc(c2));				\
	cpumask_set_cpu((c2), mfunc(c1));				\
} while (0)

static bool match_smt(struct cpuinfo_x86 *c, struct cpuinfo_x86 *o)
{
	if (boot_cpu_has(X86_FEATURE_TOPOEXT)) {
		int cpu1 = c->cpu_index, cpu2 = o->cpu_index;

		if (c->phys_proc_id == o->phys_proc_id &&
		    c->cpu_die_id == o->cpu_die_id &&
		    per_cpu(cpu_llc_id, cpu1) == per_cpu(cpu_llc_id, cpu2)) {
			if (c->cpu_core_id == o->cpu_core_id)
				return topology_sane(c, o, "smt");

			if ((c->cu_id != 0xff) &&
			    (o->cu_id != 0xff) &&
			    (c->cu_id == o->cu_id))
				return topology_sane(c, o, "smt");
		}

	} else if (c->phys_proc_id == o->phys_proc_id &&
		   c->cpu_die_id == o->cpu_die_id &&
		   c->cpu_core_id == o->cpu_core_id) {
		return topology_sane(c, o, "smt");
	}

	return false;
}

static bool match_die(struct cpuinfo_x86 *c, struct cpuinfo_x86 *o)
{
	if (c->phys_proc_id == o->phys_proc_id &&
	    c->cpu_die_id == o->cpu_die_id)
		return true;
	return false;
}

static bool match_l2c(struct cpuinfo_x86 *c, struct cpuinfo_x86 *o)
{
	int cpu1 = c->cpu_index, cpu2 = o->cpu_index;

	/* If the arch didn't set up l2c_id, fall back to SMT */
	if (per_cpu(cpu_l2c_id, cpu1) == BAD_APICID)
		return match_smt(c, o);

	/* Do not match if L2 cache id does not match: */
	if (per_cpu(cpu_l2c_id, cpu1) != per_cpu(cpu_l2c_id, cpu2))
		return false;

	return topology_sane(c, o, "l2c");
}

/*
 * Unlike the other levels, we do not enforce keeping a
 * multicore group inside a NUMA node.  If this happens, we will
 * discard the MC level of the topology later.
 */
static bool match_pkg(struct cpuinfo_x86 *c, struct cpuinfo_x86 *o)
{
	if (c->phys_proc_id == o->phys_proc_id)
		return true;
	return false;
}

/*
 * Define intel_cod_cpu[] for Intel COD (Cluster-on-Die) CPUs.
 *
 * Any Intel CPU that has multiple nodes per package and does not
 * match intel_cod_cpu[] has the SNC (Sub-NUMA Cluster) topology.
 *
 * When in SNC mode, these CPUs enumerate an LLC that is shared
 * by multiple NUMA nodes. The LLC is shared for off-package data
 * access but private to the NUMA node (half of the package) for
 * on-package access. CPUID (the source of the information about
 * the LLC) can only enumerate the cache as shared or unshared,
 * but not this particular configuration.
 */

static const struct x86_cpu_id intel_cod_cpu[] = {
	X86_MATCH_INTEL_FAM6_MODEL(HASWELL_X, 0),	/* COD */
	X86_MATCH_INTEL_FAM6_MODEL(BROADWELL_X, 0),	/* COD */
	X86_MATCH_INTEL_FAM6_MODEL(ANY, 1),		/* SNC */
	{}
};

static bool match_llc(struct cpuinfo_x86 *c, struct cpuinfo_x86 *o)
{
	const struct x86_cpu_id *id = x86_match_cpu(intel_cod_cpu);
	int cpu1 = c->cpu_index, cpu2 = o->cpu_index;
	bool intel_snc = id && id->driver_data;

	/* Do not match if we do not have a valid APICID for cpu: */
	if (per_cpu(cpu_llc_id, cpu1) == BAD_APICID)
		return false;

	/* Do not match if LLC id does not match: */
	if (per_cpu(cpu_llc_id, cpu1) != per_cpu(cpu_llc_id, cpu2))
		return false;

	/*
	 * Allow the SNC topology without warning. Return of false
	 * means 'c' does not share the LLC of 'o'. This will be
	 * reflected to userspace.
	 */
	if (match_pkg(c, o) && !topology_same_node(c, o) && intel_snc)
		return false;

	return topology_sane(c, o, "llc");
}


#if defined(CONFIG_SCHED_SMT) || defined(CONFIG_SCHED_CLUSTER) || defined(CONFIG_SCHED_MC)
static inline int x86_sched_itmt_flags(void)
{
	return sysctl_sched_itmt_enabled ? SD_ASYM_PACKING : 0;
}

#ifdef CONFIG_SCHED_MC
static int x86_core_flags(void)
{
	return cpu_core_flags() | x86_sched_itmt_flags();
}
#endif
#ifdef CONFIG_SCHED_SMT
static int x86_smt_flags(void)
{
	return cpu_smt_flags() | x86_sched_itmt_flags();
}
#endif
#ifdef CONFIG_SCHED_CLUSTER
static int x86_cluster_flags(void)
{
	return cpu_cluster_flags() | x86_sched_itmt_flags();
}
#endif
#endif

static struct sched_domain_topology_level x86_numa_in_package_topology[] = {
#ifdef CONFIG_SCHED_SMT
	{ cpu_smt_mask, x86_smt_flags, SD_INIT_NAME(SMT) },
#endif
#ifdef CONFIG_SCHED_CLUSTER
	{ cpu_clustergroup_mask, x86_cluster_flags, SD_INIT_NAME(CLS) },
#endif
#ifdef CONFIG_SCHED_MC
	{ cpu_coregroup_mask, x86_core_flags, SD_INIT_NAME(MC) },
#endif
	{ NULL, },
};

static struct sched_domain_topology_level x86_hybrid_topology[] = {
#ifdef CONFIG_SCHED_SMT
	{ cpu_smt_mask, x86_smt_flags, SD_INIT_NAME(SMT) },
#endif
#ifdef CONFIG_SCHED_MC
	{ cpu_coregroup_mask, x86_core_flags, SD_INIT_NAME(MC) },
#endif
	{ cpu_cpu_mask, SD_INIT_NAME(DIE) },
	{ NULL, },
};

static struct sched_domain_topology_level x86_topology[] = {
#ifdef CONFIG_SCHED_SMT
	{ cpu_smt_mask, x86_smt_flags, SD_INIT_NAME(SMT) },
#endif
#ifdef CONFIG_SCHED_CLUSTER
	{ cpu_clustergroup_mask, x86_cluster_flags, SD_INIT_NAME(CLS) },
#endif
#ifdef CONFIG_SCHED_MC
	{ cpu_coregroup_mask, x86_core_flags, SD_INIT_NAME(MC) },
#endif
	{ cpu_cpu_mask, SD_INIT_NAME(DIE) },
	{ NULL, },
};

/*
 * Set if a package/die has multiple NUMA nodes inside.
 * AMD Magny-Cours, Intel Cluster-on-Die, and Intel
 * Sub-NUMA Clustering have this.
 */
static bool x86_has_numa_in_package;

void set_cpu_sibling_map(int cpu)
{
	bool has_smt = smp_num_siblings > 1;
	bool has_mp = has_smt || boot_cpu_data.x86_max_cores > 1;
	struct cpuinfo_x86 *c = &cpu_data(cpu);
	struct cpuinfo_x86 *o;
	int i, threads;

	cpumask_set_cpu(cpu, cpu_sibling_setup_mask);

	if (!has_mp) {
		cpumask_set_cpu(cpu, topology_sibling_cpumask(cpu));
		cpumask_set_cpu(cpu, cpu_llc_shared_mask(cpu));
		cpumask_set_cpu(cpu, cpu_l2c_shared_mask(cpu));
		cpumask_set_cpu(cpu, topology_core_cpumask(cpu));
		cpumask_set_cpu(cpu, topology_die_cpumask(cpu));
		c->booted_cores = 1;
		return;
	}

	for_each_cpu(i, cpu_sibling_setup_mask) {
		o = &cpu_data(i);

		if (match_pkg(c, o) && !topology_same_node(c, o))
			x86_has_numa_in_package = true;

		if ((i == cpu) || (has_smt && match_smt(c, o)))
			link_mask(topology_sibling_cpumask, cpu, i);

		if ((i == cpu) || (has_mp && match_llc(c, o)))
			link_mask(cpu_llc_shared_mask, cpu, i);

		if ((i == cpu) || (has_mp && match_l2c(c, o)))
			link_mask(cpu_l2c_shared_mask, cpu, i);

		if ((i == cpu) || (has_mp && match_die(c, o)))
			link_mask(topology_die_cpumask, cpu, i);
	}

	threads = cpumask_weight(topology_sibling_cpumask(cpu));
	if (threads > __max_smt_threads)
		__max_smt_threads = threads;

	for_each_cpu(i, topology_sibling_cpumask(cpu))
		cpu_data(i).smt_active = threads > 1;

	/*
	 * This needs a separate iteration over the cpus because we rely on all
	 * topology_sibling_cpumask links to be set-up.
	 */
	for_each_cpu(i, cpu_sibling_setup_mask) {
		o = &cpu_data(i);

		if ((i == cpu) || (has_mp && match_pkg(c, o))) {
			link_mask(topology_core_cpumask, cpu, i);

			/*
			 *  Does this new cpu bringup a new core?
			 */
			if (threads == 1) {
				/*
				 * for each core in package, increment
				 * the booted_cores for this new cpu
				 */
				if (cpumask_first(
				    topology_sibling_cpumask(i)) == i)
					c->booted_cores++;
				/*
				 * increment the core count for all
				 * the other cpus in this package
				 */
				if (i != cpu)
					cpu_data(i).booted_cores++;
			} else if (i != cpu && !c->booted_cores)
				c->booted_cores = cpu_data(i).booted_cores;
		}
	}
}

/* maps the cpu to the sched domain representing multi-core */
const struct cpumask *cpu_coregroup_mask(int cpu)
{
	return cpu_llc_shared_mask(cpu);
}

const struct cpumask *cpu_clustergroup_mask(int cpu)
{
	return cpu_l2c_shared_mask(cpu);
}

static void impress_friends(void)
{
	int cpu;
	unsigned long bogosum = 0;
	/*
	 * Allow the user to impress friends.
	 */
	pr_debug("Before bogomips\n");
	for_each_online_cpu(cpu)
		bogosum += cpu_data(cpu).loops_per_jiffy;

	pr_info("Total of %d processors activated (%lu.%02lu BogoMIPS)\n",
		num_online_cpus(),
		bogosum/(500000/HZ),
		(bogosum/(5000/HZ))%100);

	pr_debug("Before bogocount - setting activated=1\n");
}

void __inquire_remote_apic(int apicid)
{
	unsigned i, regs[] = { APIC_ID >> 4, APIC_LVR >> 4, APIC_SPIV >> 4 };
	const char * const names[] = { "ID", "VERSION", "SPIV" };
	int timeout;
	u32 status;

	pr_info("Inquiring remote APIC 0x%x...\n", apicid);

	for (i = 0; i < ARRAY_SIZE(regs); i++) {
		pr_info("... APIC 0x%x %s: ", apicid, names[i]);

		/*
		 * Wait for idle.
		 */
		status = safe_apic_wait_icr_idle();
		if (status)
			pr_cont("a previous APIC delivery may have failed\n");

		apic_icr_write(APIC_DM_REMRD | regs[i], apicid);

		timeout = 0;
		do {
			udelay(100);
			status = apic_read(APIC_ICR) & APIC_ICR_RR_MASK;
		} while (status == APIC_ICR_RR_INPROG && timeout++ < 1000);

		switch (status) {
		case APIC_ICR_RR_VALID:
			status = apic_read(APIC_RRR);
			pr_cont("%08x\n", status);
			break;
		default:
			pr_cont("failed\n");
		}
	}
}

/*
 * The Multiprocessor Specification 1.4 (1997) example code suggests
 * that there should be a 10ms delay between the BSP asserting INIT
 * and de-asserting INIT, when starting a remote processor.
 * But that slows boot and resume on modern processors, which include
 * many cores and don't require that delay.
 *
 * Cmdline "init_cpu_udelay=" is available to over-ride this delay.
 * Modern processor families are quirked to remove the delay entirely.
 */
#define UDELAY_10MS_DEFAULT 10000

static unsigned int init_udelay = UINT_MAX;

static int __init cpu_init_udelay(char *str)
{
	get_option(&str, &init_udelay);

	return 0;
}
early_param("cpu_init_udelay", cpu_init_udelay);

static void __init smp_quirk_init_udelay(void)
{
	/* if cmdline changed it from default, leave it alone */
	if (init_udelay != UINT_MAX)
		return;

	/* if modern processor, use no delay */
	if (((boot_cpu_data.x86_vendor == X86_VENDOR_INTEL) && (boot_cpu_data.x86 == 6)) ||
	    ((boot_cpu_data.x86_vendor == X86_VENDOR_HYGON) && (boot_cpu_data.x86 >= 0x18)) ||
	    ((boot_cpu_data.x86_vendor == X86_VENDOR_AMD) && (boot_cpu_data.x86 >= 0xF))) {
		init_udelay = 0;
		return;
	}
	/* else, use legacy delay */
	init_udelay = UDELAY_10MS_DEFAULT;
}

/*
 * Wake up AP by INIT, INIT, STARTUP sequence.
 */
<<<<<<< HEAD
static int wakeup_secondary_cpu_via_init(int phys_apicid, unsigned long start_eip)
=======
int
wakeup_secondary_cpu_via_nmi(int apicid, unsigned long start_eip)
{
	u32 dm = apic->dest_mode_logical ? APIC_DEST_LOGICAL : APIC_DEST_PHYSICAL;
	unsigned long send_status, accept_status = 0;
	int maxlvt;

	/* Target chip */
	/* Boot on the stack */
	/* Kick the second */
	apic_icr_write(APIC_DM_NMI | dm, apicid);

	pr_debug("Waiting for send to finish...\n");
	send_status = safe_apic_wait_icr_idle();

	/*
	 * Give the other CPU some time to accept the IPI.
	 */
	udelay(200);
	if (APIC_INTEGRATED(boot_cpu_apic_version)) {
		maxlvt = lapic_get_maxlvt();
		if (maxlvt > 3)			/* Due to the Pentium erratum 3AP.  */
			apic_write(APIC_ESR, 0);
		accept_status = (apic_read(APIC_ESR) & 0xEF);
	}
	pr_debug("NMI sent\n");

	if (send_status)
		pr_err("APIC never delivered???\n");
	if (accept_status)
		pr_err("APIC delivery error (%lx)\n", accept_status);

	return (send_status | accept_status);
}

static void send_init_sequence(int phys_apicid)
>>>>>>> 45e34c8a
{
	int maxlvt = lapic_get_maxlvt();

<<<<<<< HEAD
	preempt_disable();
	maxlvt = lapic_get_maxlvt();

	/*
	 * Be paranoid about clearing APIC errors.
	 */
=======
	/* Be paranoid about clearing APIC errors. */
>>>>>>> 45e34c8a
	if (APIC_INTEGRATED(boot_cpu_apic_version)) {
		/* Due to the Pentium erratum 3AP.  */
		if (maxlvt > 3)
			apic_write(APIC_ESR, 0);
		apic_read(APIC_ESR);
	}

	/* Assert INIT on the target CPU */
	apic_icr_write(APIC_INT_LEVELTRIG | APIC_INT_ASSERT | APIC_DM_INIT, phys_apicid);
	safe_apic_wait_icr_idle();

	udelay(init_udelay);

	/* Deassert INIT on the target CPU */
	apic_icr_write(APIC_INT_LEVELTRIG | APIC_DM_INIT, phys_apicid);
	safe_apic_wait_icr_idle();
}

/*
 * Wake up AP by INIT, INIT, STARTUP sequence.
 */
static int wakeup_secondary_cpu_via_init(int phys_apicid, unsigned long start_eip)
{
	unsigned long send_status = 0, accept_status = 0;
	int num_starts, j, maxlvt = lapic_get_maxlvt();

	send_init_sequence(phys_apicid);

	mb();

	/*
	 * Should we send STARTUP IPIs ?
	 *
	 * Determine this based on the APIC version.
	 * If we don't have an integrated APIC, don't send the STARTUP IPIs.
	 */
	if (APIC_INTEGRATED(boot_cpu_apic_version))
		num_starts = 2;
	else
		num_starts = 0;

	/*
	 * Run STARTUP IPI loop.
	 */
	pr_debug("#startup loops: %d\n", num_starts);

	for (j = 1; j <= num_starts; j++) {
		pr_debug("Sending STARTUP #%d\n", j);
		if (maxlvt > 3)		/* Due to the Pentium erratum 3AP.  */
			apic_write(APIC_ESR, 0);
		apic_read(APIC_ESR);
		pr_debug("After apic_write\n");

		/*
		 * STARTUP IPI
		 */

		/* Target chip */
		/* Boot on the stack */
		/* Kick the second */
		apic_icr_write(APIC_DM_STARTUP | (start_eip >> 12),
			       phys_apicid);

		/*
		 * Give the other CPU some time to accept the IPI.
		 */
		if (init_udelay == 0)
			udelay(10);
		else
			udelay(300);

		pr_debug("Startup point 1\n");

		pr_debug("Waiting for send to finish...\n");
		send_status = safe_apic_wait_icr_idle();

		/*
		 * Give the other CPU some time to accept the IPI.
		 */
		if (init_udelay == 0)
			udelay(10);
		else
			udelay(200);

		if (maxlvt > 3)		/* Due to the Pentium erratum 3AP.  */
			apic_write(APIC_ESR, 0);
		accept_status = (apic_read(APIC_ESR) & 0xEF);
		if (send_status || accept_status)
			break;
	}
	pr_debug("After Startup\n");

	if (send_status)
		pr_err("APIC never delivered???\n");
	if (accept_status)
		pr_err("APIC delivery error (%lx)\n", accept_status);

	preempt_enable();
	return (send_status | accept_status);
}

/* reduce the number of lines printed when booting a large cpu count system */
static void announce_cpu(int cpu, int apicid)
{
	static int width, node_width, first = 1;
	static int current_node = NUMA_NO_NODE;
	int node = early_cpu_to_node(cpu);

	if (!width)
		width = num_digits(num_possible_cpus()) + 1; /* + '#' sign */

	if (!node_width)
		node_width = num_digits(num_possible_nodes()) + 1; /* + '#' */

	if (system_state < SYSTEM_RUNNING) {
		if (first)
			pr_info("x86: Booting SMP configuration:\n");

		if (node != current_node) {
			if (current_node > (-1))
				pr_cont("\n");
			current_node = node;

			printk(KERN_INFO ".... node %*s#%d, CPUs:  ",
			       node_width - num_digits(node), " ", node);
		}

		/* Add padding for the BSP */
		if (first)
			pr_cont("%*s", width + 1, " ");
		first = 0;

		pr_cont("%*s#%d", width - num_digits(cpu), " ", cpu);
	} else
		pr_info("Booting Node %d Processor %d APIC 0x%x\n",
			node, cpu, apicid);
}

int common_cpu_up(unsigned int cpu, struct task_struct *idle)
{
	int ret;

	/* Just in case we booted with a single CPU. */
	alternatives_enable_smp();

	per_cpu(pcpu_hot.current_task, cpu) = idle;
	cpu_init_stack_canary(cpu, idle);

	/* Initialize the interrupt stack(s) */
	ret = irq_init_percpu_irqstack(cpu);
	if (ret)
		return ret;

#ifdef CONFIG_X86_32
	/* Stack for startup_32 can be just as for start_secondary onwards */
	per_cpu(pcpu_hot.top_of_stack, cpu) = task_top_of_stack(idle);
#endif
	return 0;
}

/*
 * NOTE - on most systems this is a PHYSICAL apic ID, but on multiquad
 * (ie clustered apic addressing mode), this is a LOGICAL apic ID.
 * Returns zero if startup was successfully sent, else error code from
 * ->wakeup_secondary_cpu.
 */
static int do_boot_cpu(int apicid, int cpu, struct task_struct *idle)
{
	unsigned long start_ip = real_mode_header->trampoline_start;
	int ret;

#ifdef CONFIG_X86_64
	/* If 64-bit wakeup method exists, use the 64-bit mode trampoline IP */
	if (apic->wakeup_secondary_cpu_64)
		start_ip = real_mode_header->trampoline_start64;
#endif
	idle->thread.sp = (unsigned long)task_pt_regs(idle);
	initial_code = (unsigned long)start_secondary;

	if (IS_ENABLED(CONFIG_X86_32)) {
		early_gdt_descr.address = (unsigned long)get_cpu_gdt_rw(cpu);
		initial_stack  = idle->thread.sp;
	} else if (!(smpboot_control & STARTUP_PARALLEL_MASK)) {
		smpboot_control = cpu;
	}

	/* Enable the espfix hack for this CPU */
	init_espfix_ap(cpu);

	/* So we see what's up */
	announce_cpu(cpu, apicid);

	/*
	 * This grunge runs the startup process for
	 * the targeted processor.
	 */
	if (x86_platform.legacy.warm_reset) {

		pr_debug("Setting warm reset code and vector.\n");

		smpboot_setup_warm_reset_vector(start_ip);
		/*
		 * Be paranoid about clearing APIC errors.
		*/
		if (APIC_INTEGRATED(boot_cpu_apic_version)) {
			apic_write(APIC_ESR, 0);
			apic_read(APIC_ESR);
		}
	}

	smp_mb();

	/*
	 * Wake up a CPU in difference cases:
	 * - Use a method from the APIC driver if one defined, with wakeup
	 *   straight to 64-bit mode preferred over wakeup to RM.
	 * Otherwise,
	 * - Use an INIT boot APIC message
	 */
	if (apic->wakeup_secondary_cpu_64)
		ret = apic->wakeup_secondary_cpu_64(apicid, start_ip);
	else if (apic->wakeup_secondary_cpu)
		ret = apic->wakeup_secondary_cpu(apicid, start_ip);
	else
		ret = wakeup_secondary_cpu_via_init(apicid, start_ip);

	/* If the wakeup mechanism failed, cleanup the warm reset vector */
	if (ret)
		arch_cpuhp_cleanup_kick_cpu(cpu);
	return ret;
}

int native_kick_ap(unsigned int cpu, struct task_struct *tidle)
{
	int apicid = apic->cpu_present_to_apicid(cpu);
	int err;

	lockdep_assert_irqs_enabled();

	pr_debug("++++++++++++++++++++=_---CPU UP  %u\n", cpu);

	if (apicid == BAD_APICID ||
	    !physid_isset(apicid, phys_cpu_present_map) ||
	    !apic->apic_id_valid(apicid)) {
		pr_err("%s: bad cpu %d\n", __func__, cpu);
		return -EINVAL;
	}

	/*
	 * Save current MTRR state in case it was changed since early boot
	 * (e.g. by the ACPI SMI) to initialize new CPUs with MTRRs in sync:
	 */
	mtrr_save_state();

	/* the FPU context is blank, nobody can own it */
	per_cpu(fpu_fpregs_owner_ctx, cpu) = NULL;

	err = common_cpu_up(cpu, tidle);
	if (err)
		return err;

	err = do_boot_cpu(apicid, cpu, tidle);
	if (err)
		pr_err("do_boot_cpu failed(%d) to wakeup CPU#%u\n", err, cpu);

	return err;
}

int arch_cpuhp_kick_ap_alive(unsigned int cpu, struct task_struct *tidle)
{
	return smp_ops.kick_ap_alive(cpu, tidle);
}

void arch_cpuhp_cleanup_kick_cpu(unsigned int cpu)
{
	/* Cleanup possible dangling ends... */
	if (smp_ops.kick_ap_alive == native_kick_ap && x86_platform.legacy.warm_reset)
		smpboot_restore_warm_reset_vector();
}

void arch_cpuhp_cleanup_dead_cpu(unsigned int cpu)
{
	if (smp_ops.cleanup_dead_cpu)
		smp_ops.cleanup_dead_cpu(cpu);

	if (system_state == SYSTEM_RUNNING)
		pr_info("CPU %u is now offline\n", cpu);
}

void arch_cpuhp_sync_state_poll(void)
{
	if (smp_ops.poll_sync_state)
		smp_ops.poll_sync_state();
}

/**
 * arch_disable_smp_support() - Disables SMP support for x86 at boottime
 */
void __init arch_disable_smp_support(void)
{
	disable_ioapic_support();
}

/*
 * Fall back to non SMP mode after errors.
 *
 * RED-PEN audit/test this more. I bet there is more state messed up here.
 */
static __init void disable_smp(void)
{
	pr_info("SMP disabled\n");

	disable_ioapic_support();

	init_cpu_present(cpumask_of(0));
	init_cpu_possible(cpumask_of(0));

	if (smp_found_config)
		physid_set_mask_of_physid(boot_cpu_physical_apicid, &phys_cpu_present_map);
	else
		physid_set_mask_of_physid(0, &phys_cpu_present_map);
	cpumask_set_cpu(0, topology_sibling_cpumask(0));
	cpumask_set_cpu(0, topology_core_cpumask(0));
	cpumask_set_cpu(0, topology_die_cpumask(0));
}

/*
 * Various sanity checks.
 */
static void __init smp_sanity_check(void)
{
	preempt_disable();

#if !defined(CONFIG_X86_BIGSMP) && defined(CONFIG_X86_32)
	if (def_to_bigsmp && nr_cpu_ids > 8) {
		unsigned int cpu;
		unsigned nr;

		pr_warn("More than 8 CPUs detected - skipping them\n"
			"Use CONFIG_X86_BIGSMP\n");

		nr = 0;
		for_each_present_cpu(cpu) {
			if (nr >= 8)
				set_cpu_present(cpu, false);
			nr++;
		}

		nr = 0;
		for_each_possible_cpu(cpu) {
			if (nr >= 8)
				set_cpu_possible(cpu, false);
			nr++;
		}

		set_nr_cpu_ids(8);
	}
#endif

	if (!physid_isset(hard_smp_processor_id(), phys_cpu_present_map)) {
		pr_warn("weird, boot CPU (#%d) not listed by the BIOS\n",
			hard_smp_processor_id());

		physid_set(hard_smp_processor_id(), phys_cpu_present_map);
	}

	/*
	 * Should not be necessary because the MP table should list the boot
	 * CPU too, but we do it for the sake of robustness anyway.
	 */
	if (!apic->check_phys_apicid_present(boot_cpu_physical_apicid)) {
		pr_notice("weird, boot CPU (#%d) not listed by the BIOS\n",
			  boot_cpu_physical_apicid);
		physid_set(hard_smp_processor_id(), phys_cpu_present_map);
	}
	preempt_enable();
}

static void __init smp_cpu_index_default(void)
{
	int i;
	struct cpuinfo_x86 *c;

	for_each_possible_cpu(i) {
		c = &cpu_data(i);
		/* mark all to hotplug */
		c->cpu_index = nr_cpu_ids;
	}
}

void __init smp_prepare_cpus_common(void)
{
	unsigned int i;

	smp_cpu_index_default();

	/*
	 * Setup boot CPU information
	 */
	smp_store_boot_cpu_info(); /* Final full version of the data */
	mb();

	for_each_possible_cpu(i) {
		zalloc_cpumask_var(&per_cpu(cpu_sibling_map, i), GFP_KERNEL);
		zalloc_cpumask_var(&per_cpu(cpu_core_map, i), GFP_KERNEL);
		zalloc_cpumask_var(&per_cpu(cpu_die_map, i), GFP_KERNEL);
		zalloc_cpumask_var(&per_cpu(cpu_llc_shared_map, i), GFP_KERNEL);
		zalloc_cpumask_var(&per_cpu(cpu_l2c_shared_map, i), GFP_KERNEL);
	}

	/*
	 * Set 'default' x86 topology, this matches default_topology() in that
	 * it has NUMA nodes as a topology level. See also
	 * native_smp_cpus_done().
	 *
	 * Must be done before set_cpus_sibling_map() is ran.
	 */
	set_sched_topology(x86_topology);

	set_cpu_sibling_map(0);
}

#ifdef CONFIG_X86_64
/* Establish whether parallel bringup can be supported. */
bool __init arch_cpuhp_init_parallel_bringup(void)
{
	if (!x86_cpuinit.parallel_bringup) {
		pr_info("Parallel CPU startup disabled by the platform\n");
		return false;
	}

	smpboot_control = STARTUP_READ_APICID;
	pr_debug("Parallel CPU startup enabled: 0x%08x\n", smpboot_control);
	return true;
}
#endif

/*
 * Prepare for SMP bootup.
 * @max_cpus: configured maximum number of CPUs, It is a legacy parameter
 *            for common interface support.
 */
void __init native_smp_prepare_cpus(unsigned int max_cpus)
{
	smp_prepare_cpus_common();

	smp_sanity_check();

	switch (apic_intr_mode) {
	case APIC_PIC:
	case APIC_VIRTUAL_WIRE_NO_CONFIG:
		disable_smp();
		return;
	case APIC_SYMMETRIC_IO_NO_ROUTING:
		disable_smp();
		/* Setup local timer */
		x86_init.timers.setup_percpu_clockev();
		return;
	case APIC_VIRTUAL_WIRE:
	case APIC_SYMMETRIC_IO:
		break;
	}

	/* Setup local timer */
	x86_init.timers.setup_percpu_clockev();

	pr_info("CPU0: ");
	print_cpu_info(&cpu_data(0));

	uv_system_init();

	smp_quirk_init_udelay();

	speculative_store_bypass_ht_init();

	snp_set_wakeup_secondary_cpu();
}

void arch_thaw_secondary_cpus_begin(void)
{
	set_cache_aps_delayed_init(true);
}

void arch_thaw_secondary_cpus_end(void)
{
	cache_aps_init();
}

bool smp_park_other_cpus_in_init(void)
{
	unsigned int cpu, this_cpu = smp_processor_id();
	unsigned int apicid;

	if (apic->wakeup_secondary_cpu_64 || apic->wakeup_secondary_cpu)
		return false;

	for_each_present_cpu(cpu) {
		if (cpu == this_cpu)
			continue;
		apicid = apic->cpu_present_to_apicid(cpu);
		if (apicid == BAD_APICID)
			continue;
		send_init_sequence(apicid);
	}
	return true;
}

/*
 * Early setup to make printk work.
 */
void __init native_smp_prepare_boot_cpu(void)
{
	int me = smp_processor_id();

	/* SMP handles this from setup_per_cpu_areas() */
	if (!IS_ENABLED(CONFIG_SMP))
		switch_gdt_and_percpu_base(me);

	native_pv_lock_init();
}

void __init calculate_max_logical_packages(void)
{
	int ncpus;

	/*
	 * Today neither Intel nor AMD support heterogeneous systems so
	 * extrapolate the boot cpu's data to all packages.
	 */
	ncpus = cpu_data(0).booted_cores * topology_max_smt_threads();
	__max_logical_packages = DIV_ROUND_UP(total_cpus, ncpus);
	pr_info("Max logical packages: %u\n", __max_logical_packages);
}

void __init native_smp_cpus_done(unsigned int max_cpus)
{
	pr_debug("Boot done\n");

	calculate_max_logical_packages();

	/* XXX for now assume numa-in-package and hybrid don't overlap */
	if (x86_has_numa_in_package)
		set_sched_topology(x86_numa_in_package_topology);
	if (cpu_feature_enabled(X86_FEATURE_HYBRID_CPU))
		set_sched_topology(x86_hybrid_topology);

	nmi_selftest();
	impress_friends();
	cache_aps_init();
}

static int __initdata setup_possible_cpus = -1;
static int __init _setup_possible_cpus(char *str)
{
	get_option(&str, &setup_possible_cpus);
	return 0;
}
early_param("possible_cpus", _setup_possible_cpus);


/*
 * cpu_possible_mask should be static, it cannot change as cpu's
 * are onlined, or offlined. The reason is per-cpu data-structures
 * are allocated by some modules at init time, and don't expect to
 * do this dynamically on cpu arrival/departure.
 * cpu_present_mask on the other hand can change dynamically.
 * In case when cpu_hotplug is not compiled, then we resort to current
 * behaviour, which is cpu_possible == cpu_present.
 * - Ashok Raj
 *
 * Three ways to find out the number of additional hotplug CPUs:
 * - If the BIOS specified disabled CPUs in ACPI/mptables use that.
 * - The user can overwrite it with possible_cpus=NUM
 * - Otherwise don't reserve additional CPUs.
 * We do this because additional CPUs waste a lot of memory.
 * -AK
 */
__init void prefill_possible_map(void)
{
	int i, possible;

	/* No boot processor was found in mptable or ACPI MADT */
	if (!num_processors) {
		if (boot_cpu_has(X86_FEATURE_APIC)) {
			int apicid = boot_cpu_physical_apicid;
			int cpu = hard_smp_processor_id();

			pr_warn("Boot CPU (id %d) not listed by BIOS\n", cpu);

			/* Make sure boot cpu is enumerated */
			if (apic->cpu_present_to_apicid(0) == BAD_APICID &&
			    apic->apic_id_valid(apicid))
				generic_processor_info(apicid, boot_cpu_apic_version);
		}

		if (!num_processors)
			num_processors = 1;
	}

	i = setup_max_cpus ?: 1;
	if (setup_possible_cpus == -1) {
		possible = num_processors;
#ifdef CONFIG_HOTPLUG_CPU
		if (setup_max_cpus)
			possible += disabled_cpus;
#else
		if (possible > i)
			possible = i;
#endif
	} else
		possible = setup_possible_cpus;

	total_cpus = max_t(int, possible, num_processors + disabled_cpus);

	/* nr_cpu_ids could be reduced via nr_cpus= */
	if (possible > nr_cpu_ids) {
		pr_warn("%d Processors exceeds NR_CPUS limit of %u\n",
			possible, nr_cpu_ids);
		possible = nr_cpu_ids;
	}

#ifdef CONFIG_HOTPLUG_CPU
	if (!setup_max_cpus)
#endif
	if (possible > i) {
		pr_warn("%d Processors exceeds max_cpus limit of %u\n",
			possible, setup_max_cpus);
		possible = i;
	}

	set_nr_cpu_ids(possible);

	pr_info("Allowing %d CPUs, %d hotplug CPUs\n",
		possible, max_t(int, possible - num_processors, 0));

	reset_cpu_possible_mask();

	for (i = 0; i < possible; i++)
		set_cpu_possible(i, true);
}

/* correctly size the local cpu masks */
void __init setup_cpu_local_masks(void)
{
	alloc_bootmem_cpumask_var(&cpu_sibling_setup_mask);
}

#ifdef CONFIG_HOTPLUG_CPU

/* Recompute SMT state for all CPUs on offline */
static void recompute_smt_state(void)
{
	int max_threads, cpu;

	max_threads = 0;
	for_each_online_cpu (cpu) {
		int threads = cpumask_weight(topology_sibling_cpumask(cpu));

		if (threads > max_threads)
			max_threads = threads;
	}
	__max_smt_threads = max_threads;
}

static void remove_siblinginfo(int cpu)
{
	int sibling;
	struct cpuinfo_x86 *c = &cpu_data(cpu);

	for_each_cpu(sibling, topology_core_cpumask(cpu)) {
		cpumask_clear_cpu(cpu, topology_core_cpumask(sibling));
		/*/
		 * last thread sibling in this cpu core going down
		 */
		if (cpumask_weight(topology_sibling_cpumask(cpu)) == 1)
			cpu_data(sibling).booted_cores--;
	}

	for_each_cpu(sibling, topology_die_cpumask(cpu))
		cpumask_clear_cpu(cpu, topology_die_cpumask(sibling));

	for_each_cpu(sibling, topology_sibling_cpumask(cpu)) {
		cpumask_clear_cpu(cpu, topology_sibling_cpumask(sibling));
		if (cpumask_weight(topology_sibling_cpumask(sibling)) == 1)
			cpu_data(sibling).smt_active = false;
	}

	for_each_cpu(sibling, cpu_llc_shared_mask(cpu))
		cpumask_clear_cpu(cpu, cpu_llc_shared_mask(sibling));
	for_each_cpu(sibling, cpu_l2c_shared_mask(cpu))
		cpumask_clear_cpu(cpu, cpu_l2c_shared_mask(sibling));
	cpumask_clear(cpu_llc_shared_mask(cpu));
	cpumask_clear(cpu_l2c_shared_mask(cpu));
	cpumask_clear(topology_sibling_cpumask(cpu));
	cpumask_clear(topology_core_cpumask(cpu));
	cpumask_clear(topology_die_cpumask(cpu));
	c->cpu_core_id = 0;
	c->booted_cores = 0;
	cpumask_clear_cpu(cpu, cpu_sibling_setup_mask);
	recompute_smt_state();
}

static void remove_cpu_from_maps(int cpu)
{
	set_cpu_online(cpu, false);
	numa_remove_cpu(cpu);
}

void cpu_disable_common(void)
{
	int cpu = smp_processor_id();

	remove_siblinginfo(cpu);

	/* It's now safe to remove this processor from the online map */
	lock_vector_lock();
	remove_cpu_from_maps(cpu);
	unlock_vector_lock();
	fixup_irqs();
	lapic_offline();
}

int native_cpu_disable(void)
{
	int ret;

	ret = lapic_can_unplug_cpu();
	if (ret)
		return ret;

	cpu_disable_common();

        /*
         * Disable the local APIC. Otherwise IPI broadcasts will reach
         * it. It still responds normally to INIT, NMI, SMI, and SIPI
         * messages.
         *
         * Disabling the APIC must happen after cpu_disable_common()
         * which invokes fixup_irqs().
         *
         * Disabling the APIC preserves already set bits in IRR, but
         * an interrupt arriving after disabling the local APIC does not
         * set the corresponding IRR bit.
         *
         * fixup_irqs() scans IRR for set bits so it can raise a not
         * yet handled interrupt on the new destination CPU via an IPI
         * but obviously it can't do so for IRR bits which are not set.
         * IOW, interrupts arriving after disabling the local APIC will
         * be lost.
         */
	apic_soft_disable();

	return 0;
}

void play_dead_common(void)
{
	idle_task_exit();

	cpuhp_ap_report_dead();
	/*
	 * With physical CPU hotplug, we should halt the cpu
	 */
	local_irq_disable();
}

/*
 * We need to flush the caches before going to sleep, lest we have
 * dirty data in our caches when we come back up.
 */
static inline void mwait_play_dead(void)
{
	struct mwait_cpu_dead *md = this_cpu_ptr(&mwait_cpu_dead);
	unsigned int eax, ebx, ecx, edx;
	unsigned int highest_cstate = 0;
	unsigned int highest_subcstate = 0;
	int i;

	if (boot_cpu_data.x86_vendor == X86_VENDOR_AMD ||
	    boot_cpu_data.x86_vendor == X86_VENDOR_HYGON)
		return;
	if (!this_cpu_has(X86_FEATURE_MWAIT))
		return;
	if (!this_cpu_has(X86_FEATURE_CLFLUSH))
		return;
	if (__this_cpu_read(cpu_info.cpuid_level) < CPUID_MWAIT_LEAF)
		return;

	eax = CPUID_MWAIT_LEAF;
	ecx = 0;
	native_cpuid(&eax, &ebx, &ecx, &edx);

	/*
	 * eax will be 0 if EDX enumeration is not valid.
	 * Initialized below to cstate, sub_cstate value when EDX is valid.
	 */
	if (!(ecx & CPUID5_ECX_EXTENSIONS_SUPPORTED)) {
		eax = 0;
	} else {
		edx >>= MWAIT_SUBSTATE_SIZE;
		for (i = 0; i < 7 && edx; i++, edx >>= MWAIT_SUBSTATE_SIZE) {
			if (edx & MWAIT_SUBSTATE_MASK) {
				highest_cstate = i;
				highest_subcstate = edx & MWAIT_SUBSTATE_MASK;
			}
		}
		eax = (highest_cstate << MWAIT_SUBSTATE_SIZE) |
			(highest_subcstate - 1);
	}

	/* Set up state for the kexec() hack below */
	md->status = CPUDEAD_MWAIT_WAIT;
	md->control = CPUDEAD_MWAIT_WAIT;

	wbinvd();

	while (1) {
		/*
		 * The CLFLUSH is a workaround for erratum AAI65 for
		 * the Xeon 7400 series.  It's not clear it is actually
		 * needed, but it should be harmless in either case.
		 * The WBINVD is insufficient due to the spurious-wakeup
		 * case where we return around the loop.
		 */
		mb();
		clflush(md);
		mb();
		__monitor(md, 0, 0);
		mb();
		__mwait(eax, 0);
<<<<<<< HEAD
=======

		if (READ_ONCE(md->control) == CPUDEAD_MWAIT_KEXEC_HLT) {
			/*
			 * Kexec is about to happen. Don't go back into mwait() as
			 * the kexec kernel might overwrite text and data including
			 * page tables and stack. So mwait() would resume when the
			 * monitor cache line is written to and then the CPU goes
			 * south due to overwritten text, page tables and stack.
			 *
			 * Note: This does _NOT_ protect against a stray MCE, NMI,
			 * SMI. They will resume execution at the instruction
			 * following the HLT instruction and run into the problem
			 * which this is trying to prevent.
			 */
			WRITE_ONCE(md->status, CPUDEAD_MWAIT_KEXEC_HLT);
			while(1)
				native_halt();
		}

		cond_wakeup_cpu0();
>>>>>>> 45e34c8a
	}
}

/*
 * Kick all "offline" CPUs out of mwait on kexec(). See comment in
 * mwait_play_dead().
 */
void smp_kick_mwait_play_dead(void)
{
	u32 newstate = CPUDEAD_MWAIT_KEXEC_HLT;
	struct mwait_cpu_dead *md;
	unsigned int cpu, i;

	for_each_cpu_andnot(cpu, cpu_present_mask, cpu_online_mask) {
		md = per_cpu_ptr(&mwait_cpu_dead, cpu);

		/* Does it sit in mwait_play_dead() ? */
		if (READ_ONCE(md->status) != CPUDEAD_MWAIT_WAIT)
			continue;

		/* Wait up to 5ms */
		for (i = 0; READ_ONCE(md->status) != newstate && i < 1000; i++) {
			/* Bring it out of mwait */
			WRITE_ONCE(md->control, newstate);
			udelay(5);
		}

		if (READ_ONCE(md->status) != newstate)
			pr_err_once("CPU%u is stuck in mwait_play_dead()\n", cpu);
	}
}

void __noreturn hlt_play_dead(void)
{
	if (__this_cpu_read(cpu_info.x86) >= 4)
		wbinvd();

	while (1)
		native_halt();
}

void native_play_dead(void)
{
	play_dead_common();
	tboot_shutdown(TB_SHUTDOWN_WFS);

	mwait_play_dead();
	if (cpuidle_play_dead())
		hlt_play_dead();
}

#else /* ... !CONFIG_HOTPLUG_CPU */
int native_cpu_disable(void)
{
	return -ENOSYS;
}

void native_play_dead(void)
{
	BUG();
}

#endif<|MERGE_RESOLUTION|>--- conflicted
+++ resolved
@@ -104,13 +104,12 @@
 DEFINE_PER_CPU_READ_MOSTLY(struct cpuinfo_x86, cpu_info);
 EXPORT_PER_CPU_SYMBOL(cpu_info);
 
-<<<<<<< HEAD
 /* CPUs which are the primary SMT threads */
 struct cpumask __cpu_primary_thread_mask __read_mostly;
 
 /* Representing CPUs for which sibling maps can be computed */
 static cpumask_var_t cpu_sibling_setup_mask;
-=======
+
 struct mwait_cpu_dead {
 	unsigned int	control;
 	unsigned int	status;
@@ -124,7 +123,6 @@
  * that it's unlikely to be touched by other CPUs.
  */
 static DEFINE_PER_CPU_ALIGNED(struct mwait_cpu_dead, mwait_cpu_dead);
->>>>>>> 45e34c8a
 
 /* Logical package management. We might want to allocate that dynamically */
 unsigned int __max_logical_packages __read_mostly;
@@ -849,59 +847,11 @@
 /*
  * Wake up AP by INIT, INIT, STARTUP sequence.
  */
-<<<<<<< HEAD
-static int wakeup_secondary_cpu_via_init(int phys_apicid, unsigned long start_eip)
-=======
-int
-wakeup_secondary_cpu_via_nmi(int apicid, unsigned long start_eip)
-{
-	u32 dm = apic->dest_mode_logical ? APIC_DEST_LOGICAL : APIC_DEST_PHYSICAL;
-	unsigned long send_status, accept_status = 0;
-	int maxlvt;
-
-	/* Target chip */
-	/* Boot on the stack */
-	/* Kick the second */
-	apic_icr_write(APIC_DM_NMI | dm, apicid);
-
-	pr_debug("Waiting for send to finish...\n");
-	send_status = safe_apic_wait_icr_idle();
-
-	/*
-	 * Give the other CPU some time to accept the IPI.
-	 */
-	udelay(200);
-	if (APIC_INTEGRATED(boot_cpu_apic_version)) {
-		maxlvt = lapic_get_maxlvt();
-		if (maxlvt > 3)			/* Due to the Pentium erratum 3AP.  */
-			apic_write(APIC_ESR, 0);
-		accept_status = (apic_read(APIC_ESR) & 0xEF);
-	}
-	pr_debug("NMI sent\n");
-
-	if (send_status)
-		pr_err("APIC never delivered???\n");
-	if (accept_status)
-		pr_err("APIC delivery error (%lx)\n", accept_status);
-
-	return (send_status | accept_status);
-}
-
 static void send_init_sequence(int phys_apicid)
->>>>>>> 45e34c8a
 {
 	int maxlvt = lapic_get_maxlvt();
 
-<<<<<<< HEAD
-	preempt_disable();
-	maxlvt = lapic_get_maxlvt();
-
-	/*
-	 * Be paranoid about clearing APIC errors.
-	 */
-=======
 	/* Be paranoid about clearing APIC errors. */
->>>>>>> 45e34c8a
 	if (APIC_INTEGRATED(boot_cpu_apic_version)) {
 		/* Due to the Pentium erratum 3AP.  */
 		if (maxlvt > 3)
@@ -926,8 +876,10 @@
 static int wakeup_secondary_cpu_via_init(int phys_apicid, unsigned long start_eip)
 {
 	unsigned long send_status = 0, accept_status = 0;
-	int num_starts, j, maxlvt = lapic_get_maxlvt();
-
+	int num_starts, j, maxlvt;
+
+	preempt_disable();
+	maxlvt = lapic_get_maxlvt();
 	send_init_sequence(phys_apicid);
 
 	mb();
@@ -1732,8 +1684,6 @@
 		__monitor(md, 0, 0);
 		mb();
 		__mwait(eax, 0);
-<<<<<<< HEAD
-=======
 
 		if (READ_ONCE(md->control) == CPUDEAD_MWAIT_KEXEC_HLT) {
 			/*
@@ -1752,9 +1702,6 @@
 			while(1)
 				native_halt();
 		}
-
-		cond_wakeup_cpu0();
->>>>>>> 45e34c8a
 	}
 }
 
