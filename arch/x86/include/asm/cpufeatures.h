--- conflicted
+++ resolved
@@ -13,11 +13,7 @@
 /*
  * Defines x86 CPU feature bits
  */
-<<<<<<< HEAD
-#define NCAPINTS			18	   /* N 32-bit words worth of info */
-=======
 #define NCAPINTS			19	   /* N 32-bit words worth of info */
->>>>>>> 5fa4ec9c
 #define NBUGINTS			1	   /* N 32-bit bug flags */
 
 /*
@@ -201,24 +197,11 @@
 #define X86_FEATURE_CAT_L3		( 7*32+ 4) /* Cache Allocation Technology L3 */
 #define X86_FEATURE_CAT_L2		( 7*32+ 5) /* Cache Allocation Technology L2 */
 #define X86_FEATURE_CDP_L3		( 7*32+ 6) /* Code and Data Prioritization L3 */
-<<<<<<< HEAD
-=======
 #define X86_FEATURE_INVPCID_SINGLE	( 7*32+ 7) /* Effectively INVPCID && CR4.PCIDE=1 */
->>>>>>> 5fa4ec9c
 
 #define X86_FEATURE_HW_PSTATE		( 7*32+ 8) /* AMD HW-PState */
 #define X86_FEATURE_PROC_FEEDBACK	( 7*32+ 9) /* AMD ProcFeedbackInterface */
 #define X86_FEATURE_SME			( 7*32+10) /* AMD Secure Memory Encryption */
-<<<<<<< HEAD
-#define X86_FEATURE_SEV			( 7*32+11) /* AMD Secure Encrypted Virtualization */
-
-#define X86_FEATURE_INTEL_PPIN		( 7*32+14) /* Intel Processor Inventory Number */
-#define X86_FEATURE_INTEL_PT		( 7*32+15) /* Intel Processor Trace */
-#define X86_FEATURE_AVX512_4VNNIW	( 7*32+16) /* AVX-512 Neural Network Instructions */
-#define X86_FEATURE_AVX512_4FMAPS	( 7*32+17) /* AVX-512 Multiply Accumulation Single precision */
-
-#define X86_FEATURE_MBA			( 7*32+18) /* Memory Bandwidth Allocation */
-=======
 #define X86_FEATURE_PTI			( 7*32+11) /* Kernel Page Table Isolation enabled */
 #define X86_FEATURE_RETPOLINE		( 7*32+12) /* "" Generic Retpoline mitigation for Spectre variant 2 */
 #define X86_FEATURE_RETPOLINE_AMD	( 7*32+13) /* "" AMD Retpoline mitigation for Spectre variant 2 */
@@ -227,9 +210,9 @@
 
 #define X86_FEATURE_MBA			( 7*32+18) /* Memory Bandwidth Allocation */
 #define X86_FEATURE_RSB_CTXSW		( 7*32+19) /* "" Fill RSB on context switches */
+#define X86_FEATURE_SEV			( 7*32+20) /* AMD Secure Encrypted Virtualization */
 
 #define X86_FEATURE_USE_IBPB		( 7*32+21) /* "" Indirect Branch Prediction Barrier enabled */
->>>>>>> 5fa4ec9c
 
 /* Virtualization flags: Linux defined, word 8 */
 #define X86_FEATURE_TPR_SHADOW		( 8*32+ 0) /* Intel TPR Shadow */
@@ -264,10 +247,7 @@
 #define X86_FEATURE_AVX512IFMA		( 9*32+21) /* AVX-512 Integer Fused Multiply-Add instructions */
 #define X86_FEATURE_CLFLUSHOPT		( 9*32+23) /* CLFLUSHOPT instruction */
 #define X86_FEATURE_CLWB		( 9*32+24) /* CLWB instruction */
-<<<<<<< HEAD
-=======
 #define X86_FEATURE_INTEL_PT		( 9*32+25) /* Intel Processor Trace */
->>>>>>> 5fa4ec9c
 #define X86_FEATURE_AVX512PF		( 9*32+26) /* AVX-512 Prefetch */
 #define X86_FEATURE_AVX512ER		( 9*32+27) /* AVX-512 Exponential and Reciprocal */
 #define X86_FEATURE_AVX512CD		( 9*32+28) /* AVX-512 Conflict Detection */
@@ -293,12 +273,9 @@
 #define X86_FEATURE_CLZERO		(13*32+ 0) /* CLZERO instruction */
 #define X86_FEATURE_IRPERF		(13*32+ 1) /* Instructions Retired Count */
 #define X86_FEATURE_XSAVEERPTR		(13*32+ 2) /* Always save/restore FP error pointers */
-<<<<<<< HEAD
-=======
 #define X86_FEATURE_IBPB		(13*32+12) /* Indirect Branch Prediction Barrier */
 #define X86_FEATURE_IBRS		(13*32+14) /* Indirect Branch Restricted Speculation */
 #define X86_FEATURE_STIBP		(13*32+15) /* Single Thread Indirect Branch Predictors */
->>>>>>> 5fa4ec9c
 
 /* Thermal and Power Management Leaf, CPUID level 0x00000006 (EAX), word 14 */
 #define X86_FEATURE_DTHERM		(14*32+ 0) /* Digital Thermal Sensor */
@@ -346,8 +323,6 @@
 #define X86_FEATURE_OVERFLOW_RECOV	(17*32+ 0) /* MCA overflow recovery support */
 #define X86_FEATURE_SUCCOR		(17*32+ 1) /* Uncorrectable error containment and recovery */
 #define X86_FEATURE_SMCA		(17*32+ 3) /* Scalable MCA */
-<<<<<<< HEAD
-=======
 
 /* Intel-defined CPU features, CPUID level 0x00000007:0 (EDX), word 18 */
 #define X86_FEATURE_AVX512_4VNNIW	(18*32+ 2) /* AVX-512 Neural Network Instructions */
@@ -355,7 +330,6 @@
 #define X86_FEATURE_SPEC_CTRL		(18*32+26) /* "" Speculation Control (IBRS + IBPB) */
 #define X86_FEATURE_INTEL_STIBP		(18*32+27) /* "" Single Thread Indirect Branch Predictors */
 #define X86_FEATURE_ARCH_CAPABILITIES	(18*32+29) /* IA32_ARCH_CAPABILITIES MSR (Intel) */
->>>>>>> 5fa4ec9c
 
 /*
  * BUG word(s)
@@ -382,11 +356,8 @@
 #define X86_BUG_SWAPGS_FENCE		X86_BUG(11) /* SWAPGS without input dep on GS */
 #define X86_BUG_MONITOR			X86_BUG(12) /* IPI required to wake up remote CPU */
 #define X86_BUG_AMD_E400		X86_BUG(13) /* CPU is among the affected by Erratum 400 */
-<<<<<<< HEAD
-=======
 #define X86_BUG_CPU_MELTDOWN		X86_BUG(14) /* CPU is affected by meltdown attack and needs kernel page table isolation */
 #define X86_BUG_SPECTRE_V1		X86_BUG(15) /* CPU is affected by Spectre variant 1 attack with conditional branches */
 #define X86_BUG_SPECTRE_V2		X86_BUG(16) /* CPU is affected by Spectre variant 2 attack with indirect branches */
->>>>>>> 5fa4ec9c
 
 #endif /* _ASM_X86_CPUFEATURES_H */