--- conflicted
+++ resolved
@@ -3,8 +3,6 @@
 
 #include <linux/types.h>
 
-<<<<<<< HEAD
-void net_secret_init(void);
 __u32 secure_ip_id(__be32 daddr);
 __u32 secure_ipv6_id(const __be32 daddr[4]);
 u32 secure_ipv4_port_ephemeral(__be32 saddr, __be32 daddr, __be16 dport);
@@ -18,20 +16,5 @@
 				__be16 sport, __be16 dport);
 u64 secure_dccpv6_sequence_number(__be32 *saddr, __be32 *daddr,
 				  __be16 sport, __be16 dport);
-=======
-extern __u32 secure_ip_id(__be32 daddr);
-extern __u32 secure_ipv6_id(const __be32 daddr[4]);
-extern u32 secure_ipv4_port_ephemeral(__be32 saddr, __be32 daddr, __be16 dport);
-extern u32 secure_ipv6_port_ephemeral(const __be32 *saddr, const __be32 *daddr,
-				      __be16 dport);
-extern __u32 secure_tcp_sequence_number(__be32 saddr, __be32 daddr,
-					__be16 sport, __be16 dport);
-extern __u32 secure_tcpv6_sequence_number(const __be32 *saddr, const __be32 *daddr,
-					  __be16 sport, __be16 dport);
-extern u64 secure_dccp_sequence_number(__be32 saddr, __be32 daddr,
-				       __be16 sport, __be16 dport);
-extern u64 secure_dccpv6_sequence_number(__be32 *saddr, __be32 *daddr,
-					 __be16 sport, __be16 dport);
->>>>>>> c31eeace
 
 #endif /* _NET_SECURE_SEQ */