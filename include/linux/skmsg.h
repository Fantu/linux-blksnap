--- conflicted
+++ resolved
@@ -126,10 +126,6 @@
 			      struct sk_msg *msg, u32 bytes);
 int sk_msg_memcopy_from_iter(struct sock *sk, struct iov_iter *from,
 			     struct sk_msg *msg, u32 bytes);
-<<<<<<< HEAD
-int sk_msg_wait_data(struct sock *sk, struct sk_psock *psock, long timeo);
-=======
->>>>>>> a118ff66
 int sk_msg_recvmsg(struct sock *sk, struct sk_psock *psock, struct msghdr *msg,
 		   int len, int flags);
 
