--- conflicted
+++ resolved
@@ -68,15 +68,12 @@
 #ifdef CONFIG_FAIL_MAKE_REQUEST
 	bool			bd_make_it_fail;
 #endif
-<<<<<<< HEAD
 	/*
 	 * keep this out-of-line as it's both big and not needed in the fast
 	 * path
 	 */
 	struct device		bd_device;
-=======
 	struct blkfilter	*bd_filter;
->>>>>>> 4fc9538a
 } __randomize_layout;
 
 #define bdev_whole(_bdev) \
