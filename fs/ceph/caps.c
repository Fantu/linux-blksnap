--- conflicted
+++ resolved
@@ -2263,11 +2263,7 @@
 			list_for_each_entry(req, &ci->i_unsafe_dirops,
 					    r_unsafe_dir_item) {
 				s = req->r_session;
-<<<<<<< HEAD
-				if (unlikely(s->s_mds > max)) {
-=======
 				if (unlikely(s->s_mds >= max)) {
->>>>>>> 318a54c0
 					spin_unlock(&ci->i_unsafe_lock);
 					goto retry;
 				}
@@ -2281,11 +2277,7 @@
 			list_for_each_entry(req, &ci->i_unsafe_iops,
 					    r_unsafe_target_item) {
 				s = req->r_session;
-<<<<<<< HEAD
-				if (unlikely(s->s_mds > max)) {
-=======
 				if (unlikely(s->s_mds >= max)) {
->>>>>>> 318a54c0
 					spin_unlock(&ci->i_unsafe_lock);
 					goto retry;
 				}
