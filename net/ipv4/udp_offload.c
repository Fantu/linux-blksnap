/*
 *	IPV4 GSO/GRO offload support
 *	Linux INET implementation
 *
 *	This program is free software; you can redistribute it and/or
 *	modify it under the terms of the GNU General Public License
 *	as published by the Free Software Foundation; either version
 *	2 of the License, or (at your option) any later version.
 *
 *	UDPv4 GSO support
 */

#include <linux/skbuff.h>
#include <net/udp.h>
#include <net/protocol.h>

static struct sk_buff *__skb_udp_tunnel_segment(struct sk_buff *skb,
	netdev_features_t features,
	struct sk_buff *(*gso_inner_segment)(struct sk_buff *skb,
					     netdev_features_t features),
	__be16 new_protocol, bool is_ipv6)
{
	int tnl_hlen = skb_inner_mac_header(skb) - skb_transport_header(skb);
	bool remcsum, need_csum, offload_csum, gso_partial;
	struct sk_buff *segs = ERR_PTR(-EINVAL);
	struct udphdr *uh = udp_hdr(skb);
	u16 mac_offset = skb->mac_header;
	__be16 protocol = skb->protocol;
	u16 mac_len = skb->mac_len;
	int udp_offset, outer_hlen;
	__wsum partial;
	bool need_ipsec;

	if (unlikely(!pskb_may_pull(skb, tnl_hlen)))
		goto out;

	/* Adjust partial header checksum to negate old length.
	 * We cannot rely on the value contained in uh->len as it is
	 * possible that the actual value exceeds the boundaries of the
	 * 16 bit length field due to the header being added outside of an
	 * IP or IPv6 frame that was already limited to 64K - 1.
	 */
	if (skb_shinfo(skb)->gso_type & SKB_GSO_PARTIAL)
		partial = (__force __wsum)uh->len;
	else
		partial = (__force __wsum)htonl(skb->len);
	partial = csum_sub(csum_unfold(uh->check), partial);

	/* setup inner skb. */
	skb->encapsulation = 0;
	SKB_GSO_CB(skb)->encap_level = 0;
	__skb_pull(skb, tnl_hlen);
	skb_reset_mac_header(skb);
	skb_set_network_header(skb, skb_inner_network_offset(skb));
	skb->mac_len = skb_inner_network_offset(skb);
	skb->protocol = new_protocol;

	need_csum = !!(skb_shinfo(skb)->gso_type & SKB_GSO_UDP_TUNNEL_CSUM);
	skb->encap_hdr_csum = need_csum;

	remcsum = !!(skb_shinfo(skb)->gso_type & SKB_GSO_TUNNEL_REMCSUM);
	skb->remcsum_offload = remcsum;

	need_ipsec = skb_dst(skb) && dst_xfrm(skb_dst(skb));
	/* Try to offload checksum if possible */
	offload_csum = !!(need_csum &&
			  !need_ipsec &&
			  (skb->dev->features &
			   (is_ipv6 ? (NETIF_F_HW_CSUM | NETIF_F_IPV6_CSUM) :
				      (NETIF_F_HW_CSUM | NETIF_F_IP_CSUM))));

	features &= skb->dev->hw_enc_features;

	/* The only checksum offload we care about from here on out is the
	 * outer one so strip the existing checksum feature flags and
	 * instead set the flag based on our outer checksum offload value.
	 */
	if (remcsum) {
		features &= ~NETIF_F_CSUM_MASK;
		if (!need_csum || offload_csum)
			features |= NETIF_F_HW_CSUM;
	}

	/* segment inner packet. */
	segs = gso_inner_segment(skb, features);
	if (IS_ERR_OR_NULL(segs)) {
		skb_gso_error_unwind(skb, protocol, tnl_hlen, mac_offset,
				     mac_len);
		goto out;
	}

	gso_partial = !!(skb_shinfo(segs)->gso_type & SKB_GSO_PARTIAL);

	outer_hlen = skb_tnl_header_len(skb);
	udp_offset = outer_hlen - tnl_hlen;
	skb = segs;
	do {
		unsigned int len;

		if (remcsum)
			skb->ip_summed = CHECKSUM_NONE;

		/* Set up inner headers if we are offloading inner checksum */
		if (skb->ip_summed == CHECKSUM_PARTIAL) {
			skb_reset_inner_headers(skb);
			skb->encapsulation = 1;
		}

		skb->mac_len = mac_len;
		skb->protocol = protocol;

		__skb_push(skb, outer_hlen);
		skb_reset_mac_header(skb);
		skb_set_network_header(skb, mac_len);
		skb_set_transport_header(skb, udp_offset);
		len = skb->len - udp_offset;
		uh = udp_hdr(skb);

		/* If we are only performing partial GSO the inner header
		 * will be using a length value equal to only one MSS sized
		 * segment instead of the entire frame.
		 */
		if (gso_partial && skb_is_gso(skb)) {
			uh->len = htons(skb_shinfo(skb)->gso_size +
					SKB_GSO_CB(skb)->data_offset +
					skb->head - (unsigned char *)uh);
		} else {
			uh->len = htons(len);
		}

		if (!need_csum)
			continue;

		uh->check = ~csum_fold(csum_add(partial,
				       (__force __wsum)htonl(len)));

		if (skb->encapsulation || !offload_csum) {
			uh->check = gso_make_checksum(skb, ~uh->check);
			if (uh->check == 0)
				uh->check = CSUM_MANGLED_0;
		} else {
			skb->ip_summed = CHECKSUM_PARTIAL;
			skb->csum_start = skb_transport_header(skb) - skb->head;
			skb->csum_offset = offsetof(struct udphdr, check);
		}
	} while ((skb = skb->next));
out:
	return segs;
}

struct sk_buff *skb_udp_tunnel_segment(struct sk_buff *skb,
				       netdev_features_t features,
				       bool is_ipv6)
{
	__be16 protocol = skb->protocol;
	const struct net_offload **offloads;
	const struct net_offload *ops;
	struct sk_buff *segs = ERR_PTR(-EINVAL);
	struct sk_buff *(*gso_inner_segment)(struct sk_buff *skb,
					     netdev_features_t features);

	rcu_read_lock();

	switch (skb->inner_protocol_type) {
	case ENCAP_TYPE_ETHER:
		protocol = skb->inner_protocol;
		gso_inner_segment = skb_mac_gso_segment;
		break;
	case ENCAP_TYPE_IPPROTO:
		offloads = is_ipv6 ? inet6_offloads : inet_offloads;
		ops = rcu_dereference(offloads[skb->inner_ipproto]);
		if (!ops || !ops->callbacks.gso_segment)
			goto out_unlock;
		gso_inner_segment = ops->callbacks.gso_segment;
		break;
	default:
		goto out_unlock;
	}

	segs = __skb_udp_tunnel_segment(skb, features, gso_inner_segment,
					protocol, is_ipv6);

out_unlock:
	rcu_read_unlock();

	return segs;
}
EXPORT_SYMBOL(skb_udp_tunnel_segment);

static struct sk_buff *udp4_tunnel_segment(struct sk_buff *skb,
					   netdev_features_t features)
{
	struct sk_buff *segs = ERR_PTR(-EINVAL);

	if (skb->encapsulation &&
	    (skb_shinfo(skb)->gso_type &
	     (SKB_GSO_UDP_TUNNEL|SKB_GSO_UDP_TUNNEL_CSUM)))
		segs = skb_udp_tunnel_segment(skb, features, false);

<<<<<<< HEAD
	if (!pskb_may_pull(skb, sizeof(struct udphdr)))
		goto out;

	mss = skb_shinfo(skb)->gso_size;
	if (unlikely(skb->len <= mss))
		goto out;

	if (skb_gso_ok(skb, features | NETIF_F_GSO_ROBUST)) {
		/* Packet is from an untrusted source, reset gso_segs. */

		skb_shinfo(skb)->gso_segs = DIV_ROUND_UP(skb->len, mss);

		segs = NULL;
		goto out;
	}

	/* Do software UFO. Complete and fill in the UDP checksum as
	 * HW cannot do checksum of UDP packets sent as multiple
	 * IP fragments.
	 */

	uh = udp_hdr(skb);
	iph = ip_hdr(skb);

	uh->check = 0;
	csum = skb_checksum(skb, 0, skb->len, 0);
	uh->check = udp_v4_check(skb->len, iph->saddr, iph->daddr, csum);
	if (uh->check == 0)
		uh->check = CSUM_MANGLED_0;

	skb->ip_summed = CHECKSUM_UNNECESSARY;

	/* If there is no outer header we can fake a checksum offload
	 * due to the fact that we have already done the checksum in
	 * software prior to segmenting the frame.
	 */
	if (!skb->encap_hdr_csum)
		features |= NETIF_F_HW_CSUM;

	/* Fragment the skb. IP headers of the fragments are updated in
	 * inet_gso_segment()
	 */
	segs = skb_segment(skb, features);
out:
=======
>>>>>>> bb176f67
	return segs;
}

struct sk_buff **udp_gro_receive(struct sk_buff **head, struct sk_buff *skb,
				 struct udphdr *uh, udp_lookup_t lookup)
{
	struct sk_buff *p, **pp = NULL;
	struct udphdr *uh2;
	unsigned int off = skb_gro_offset(skb);
	int flush = 1;
	struct sock *sk;

	if (NAPI_GRO_CB(skb)->encap_mark ||
	    (skb->ip_summed != CHECKSUM_PARTIAL &&
	     NAPI_GRO_CB(skb)->csum_cnt == 0 &&
	     !NAPI_GRO_CB(skb)->csum_valid))
		goto out;

	/* mark that this skb passed once through the tunnel gro layer */
	NAPI_GRO_CB(skb)->encap_mark = 1;

	rcu_read_lock();
	sk = (*lookup)(skb, uh->source, uh->dest);

	if (sk && udp_sk(sk)->gro_receive)
		goto unflush;
	goto out_unlock;

unflush:
	flush = 0;

	for (p = *head; p; p = p->next) {
		if (!NAPI_GRO_CB(p)->same_flow)
			continue;

		uh2 = (struct udphdr   *)(p->data + off);

		/* Match ports and either checksums are either both zero
		 * or nonzero.
		 */
		if ((*(u32 *)&uh->source != *(u32 *)&uh2->source) ||
		    (!uh->check ^ !uh2->check)) {
			NAPI_GRO_CB(p)->same_flow = 0;
			continue;
		}
	}

	skb_gro_pull(skb, sizeof(struct udphdr)); /* pull encapsulating udp header */
	skb_gro_postpull_rcsum(skb, uh, sizeof(struct udphdr));
	pp = call_gro_receive_sk(udp_sk(sk)->gro_receive, sk, head, skb);

out_unlock:
	rcu_read_unlock();
out:
	NAPI_GRO_CB(skb)->flush |= flush;
	return pp;
}
EXPORT_SYMBOL(udp_gro_receive);

static struct sk_buff **udp4_gro_receive(struct sk_buff **head,
					 struct sk_buff *skb)
{
	struct udphdr *uh = udp_gro_udphdr(skb);

	if (unlikely(!uh))
		goto flush;

	/* Don't bother verifying checksum if we're going to flush anyway. */
	if (NAPI_GRO_CB(skb)->flush)
		goto skip;

	if (skb_gro_checksum_validate_zero_check(skb, IPPROTO_UDP, uh->check,
						 inet_gro_compute_pseudo))
		goto flush;
	else if (uh->check)
		skb_gro_checksum_try_convert(skb, IPPROTO_UDP, uh->check,
					     inet_gro_compute_pseudo);
skip:
	NAPI_GRO_CB(skb)->is_ipv6 = 0;
	return udp_gro_receive(head, skb, uh, udp4_lib_lookup_skb);

flush:
	NAPI_GRO_CB(skb)->flush = 1;
	return NULL;
}

int udp_gro_complete(struct sk_buff *skb, int nhoff,
		     udp_lookup_t lookup)
{
	__be16 newlen = htons(skb->len - nhoff);
	struct udphdr *uh = (struct udphdr *)(skb->data + nhoff);
	int err = -ENOSYS;
	struct sock *sk;

	uh->len = newlen;

	/* Set encapsulation before calling into inner gro_complete() functions
	 * to make them set up the inner offsets.
	 */
	skb->encapsulation = 1;

	rcu_read_lock();
	sk = (*lookup)(skb, uh->source, uh->dest);
	if (sk && udp_sk(sk)->gro_complete)
		err = udp_sk(sk)->gro_complete(sk, skb,
				nhoff + sizeof(struct udphdr));
	rcu_read_unlock();

	if (skb->remcsum_offload)
		skb_shinfo(skb)->gso_type |= SKB_GSO_TUNNEL_REMCSUM;

	return err;
}
EXPORT_SYMBOL(udp_gro_complete);

static int udp4_gro_complete(struct sk_buff *skb, int nhoff)
{
	const struct iphdr *iph = ip_hdr(skb);
	struct udphdr *uh = (struct udphdr *)(skb->data + nhoff);

	if (uh->check) {
		skb_shinfo(skb)->gso_type |= SKB_GSO_UDP_TUNNEL_CSUM;
		uh->check = ~udp_v4_check(skb->len - nhoff, iph->saddr,
					  iph->daddr, 0);
	} else {
		skb_shinfo(skb)->gso_type |= SKB_GSO_UDP_TUNNEL;
	}

	return udp_gro_complete(skb, nhoff, udp4_lib_lookup_skb);
}

static const struct net_offload udpv4_offload = {
	.callbacks = {
		.gso_segment = udp4_tunnel_segment,
		.gro_receive  =	udp4_gro_receive,
		.gro_complete =	udp4_gro_complete,
	},
};

int __init udpv4_offload_init(void)
{
	return inet_add_offload(&udpv4_offload, IPPROTO_UDP);
}<|MERGE_RESOLUTION|>--- conflicted
+++ resolved
@@ -197,53 +197,6 @@
 	     (SKB_GSO_UDP_TUNNEL|SKB_GSO_UDP_TUNNEL_CSUM)))
 		segs = skb_udp_tunnel_segment(skb, features, false);
 
-<<<<<<< HEAD
-	if (!pskb_may_pull(skb, sizeof(struct udphdr)))
-		goto out;
-
-	mss = skb_shinfo(skb)->gso_size;
-	if (unlikely(skb->len <= mss))
-		goto out;
-
-	if (skb_gso_ok(skb, features | NETIF_F_GSO_ROBUST)) {
-		/* Packet is from an untrusted source, reset gso_segs. */
-
-		skb_shinfo(skb)->gso_segs = DIV_ROUND_UP(skb->len, mss);
-
-		segs = NULL;
-		goto out;
-	}
-
-	/* Do software UFO. Complete and fill in the UDP checksum as
-	 * HW cannot do checksum of UDP packets sent as multiple
-	 * IP fragments.
-	 */
-
-	uh = udp_hdr(skb);
-	iph = ip_hdr(skb);
-
-	uh->check = 0;
-	csum = skb_checksum(skb, 0, skb->len, 0);
-	uh->check = udp_v4_check(skb->len, iph->saddr, iph->daddr, csum);
-	if (uh->check == 0)
-		uh->check = CSUM_MANGLED_0;
-
-	skb->ip_summed = CHECKSUM_UNNECESSARY;
-
-	/* If there is no outer header we can fake a checksum offload
-	 * due to the fact that we have already done the checksum in
-	 * software prior to segmenting the frame.
-	 */
-	if (!skb->encap_hdr_csum)
-		features |= NETIF_F_HW_CSUM;
-
-	/* Fragment the skb. IP headers of the fragments are updated in
-	 * inet_gso_segment()
-	 */
-	segs = skb_segment(skb, features);
-out:
-=======
->>>>>>> bb176f67
 	return segs;
 }
 
