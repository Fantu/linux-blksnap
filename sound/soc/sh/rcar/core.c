/*
 * Renesas R-Car SRU/SCU/SSIU/SSI support
 *
 * Copyright (C) 2013 Renesas Solutions Corp.
 * Kuninori Morimoto <kuninori.morimoto.gx@renesas.com>
 *
 * Based on fsi.c
 * Kuninori Morimoto <morimoto.kuninori@renesas.com>
 *
 * This program is free software; you can redistribute it and/or modify
 * it under the terms of the GNU General Public License version 2 as
 * published by the Free Software Foundation.
 */

/*
 * Renesas R-Car sound device structure
 *
 * Gen1
 *
 * SRU		: Sound Routing Unit
 *  - SRC	: Sampling Rate Converter
 *  - CMD
 *    - CTU	: Channel Count Conversion Unit
 *    - MIX	: Mixer
 *    - DVC	: Digital Volume and Mute Function
 *  - SSI	: Serial Sound Interface
 *
 * Gen2
 *
 * SCU		: Sampling Rate Converter Unit
 *  - SRC	: Sampling Rate Converter
 *  - CMD
 *   - CTU	: Channel Count Conversion Unit
 *   - MIX	: Mixer
 *   - DVC	: Digital Volume and Mute Function
 * SSIU		: Serial Sound Interface Unit
 *  - SSI	: Serial Sound Interface
 */

/*
 *	driver data Image
 *
 * rsnd_priv
 *   |
 *   | ** this depends on Gen1/Gen2
 *   |
 *   +- gen
 *   |
 *   | ** these depend on data path
 *   | ** gen and platform data control it
 *   |
 *   +- rdai[0]
 *   |   |		 sru     ssiu      ssi
 *   |   +- playback -> [mod] -> [mod] -> [mod] -> ...
 *   |   |
 *   |   |		 sru     ssiu      ssi
 *   |   +- capture  -> [mod] -> [mod] -> [mod] -> ...
 *   |
 *   +- rdai[1]
 *   |   |		 sru     ssiu      ssi
 *   |   +- playback -> [mod] -> [mod] -> [mod] -> ...
 *   |   |
 *   |   |		 sru     ssiu      ssi
 *   |   +- capture  -> [mod] -> [mod] -> [mod] -> ...
 *   ...
 *   |
 *   | ** these control ssi
 *   |
 *   +- ssi
 *   |  |
 *   |  +- ssi[0]
 *   |  +- ssi[1]
 *   |  +- ssi[2]
 *   |  ...
 *   |
 *   | ** these control src
 *   |
 *   +- src
 *      |
 *      +- src[0]
 *      +- src[1]
 *      +- src[2]
 *      ...
 *
 *
 * for_each_rsnd_dai(xx, priv, xx)
 *  rdai[0] => rdai[1] => rdai[2] => ...
 *
 * for_each_rsnd_mod(xx, rdai, xx)
 *  [mod] => [mod] => [mod] => ...
 *
 * rsnd_dai_call(xxx, fn )
 *  [mod]->fn() -> [mod]->fn() -> [mod]->fn()...
 *
 */
#include <linux/pm_runtime.h>
#include <linux/shdma-base.h>
#include "rsnd.h"

#define RSND_RATES SNDRV_PCM_RATE_8000_96000
#define RSND_FMTS (SNDRV_PCM_FMTBIT_S24_LE | SNDRV_PCM_FMTBIT_S16_LE)

static struct rsnd_of_data rsnd_of_data_gen1 = {
	.flags = RSND_GEN1,
};

static struct rsnd_of_data rsnd_of_data_gen2 = {
	.flags = RSND_GEN2,
};

static struct of_device_id rsnd_of_match[] = {
	{ .compatible = "renesas,rcar_sound-gen1", .data = &rsnd_of_data_gen1 },
	{ .compatible = "renesas,rcar_sound-gen2", .data = &rsnd_of_data_gen2 },
	{},
};
MODULE_DEVICE_TABLE(of, rsnd_of_match);

/*
 *	rsnd_platform functions
 */
#define rsnd_platform_call(priv, dai, func, param...)	\
	(!(priv->info->func) ? 0 :		\
	 priv->info->func(param))

#define rsnd_is_enable_path(io, name) \
	((io)->info ? (io)->info->name : NULL)
#define rsnd_info_id(priv, io, name) \
	((io)->info->name - priv->info->name##_info)

/*
 *	rsnd_mod functions
 */
char *rsnd_mod_name(struct rsnd_mod *mod)
{
	if (!mod || !mod->ops)
		return "unknown";

	return mod->ops->name;
}

void rsnd_mod_init(struct rsnd_priv *priv,
		   struct rsnd_mod *mod,
		   struct rsnd_mod_ops *ops,
		   enum rsnd_mod_type type,
		   int id)
{
	mod->priv	= priv;
	mod->id		= id;
	mod->ops	= ops;
	mod->type	= type;
}

/*
 *	rsnd_dma functions
 */
static void __rsnd_dma_start(struct rsnd_dma *dma);
static void rsnd_dma_continue(struct rsnd_dma *dma)
{
	/* push next A or B plane */
	dma->submit_loop = 1;
	schedule_work(&dma->work);
}

void rsnd_dma_start(struct rsnd_dma *dma)
{
	/* push both A and B plane*/
	dma->offset = 0;
	dma->submit_loop = 2;
	__rsnd_dma_start(dma);
}

void rsnd_dma_stop(struct rsnd_dma *dma)
{
	dma->submit_loop = 0;
	cancel_work_sync(&dma->work);
	dmaengine_terminate_all(dma->chan);
}

static void rsnd_dma_complete(void *data)
{
	struct rsnd_dma *dma = (struct rsnd_dma *)data;
	struct rsnd_mod *mod = rsnd_dma_to_mod(dma);
	struct rsnd_priv *priv = rsnd_mod_to_priv(rsnd_dma_to_mod(dma));
	struct rsnd_dai_stream *io = rsnd_mod_to_io(mod);
	unsigned long flags;

	rsnd_lock(priv, flags);

	/*
	 * Renesas sound Gen1 needs 1 DMAC,
	 * Gen2 needs 2 DMAC.
	 * In Gen2 case, it are Audio-DMAC, and Audio-DMAC-peri-peri.
	 * But, Audio-DMAC-peri-peri doesn't have interrupt,
	 * and this driver is assuming that here.
	 *
	 * If Audio-DMAC-peri-peri has interrpt,
	 * rsnd_dai_pointer_update() will be called twice,
	 * ant it will breaks io->byte_pos
	 */

	rsnd_dai_pointer_update(io, io->byte_per_period);

	if (dma->submit_loop)
		rsnd_dma_continue(dma);

	rsnd_unlock(priv, flags);
}

static void __rsnd_dma_start(struct rsnd_dma *dma)
{
	struct rsnd_mod *mod = rsnd_dma_to_mod(dma);
	struct rsnd_priv *priv = rsnd_mod_to_priv(mod);
	struct rsnd_dai_stream *io = rsnd_mod_to_io(mod);
	struct snd_pcm_runtime *runtime = rsnd_io_to_runtime(io);
	struct device *dev = rsnd_priv_to_dev(priv);
	struct dma_async_tx_descriptor *desc;
	dma_addr_t buf;
	size_t len = io->byte_per_period;
	int i;

	for (i = 0; i < dma->submit_loop; i++) {

		buf = runtime->dma_addr +
			rsnd_dai_pointer_offset(io, dma->offset + len);
		dma->offset = len;

		desc = dmaengine_prep_slave_single(
			dma->chan, buf, len, dma->dir,
			DMA_PREP_INTERRUPT | DMA_CTRL_ACK);
		if (!desc) {
			dev_err(dev, "dmaengine_prep_slave_sg() fail\n");
			return;
		}

		desc->callback		= rsnd_dma_complete;
		desc->callback_param	= dma;

		if (dmaengine_submit(desc) < 0) {
			dev_err(dev, "dmaengine_submit() fail\n");
			return;
		}

		dma_async_issue_pending(dma->chan);
	}
}

static void rsnd_dma_do_work(struct work_struct *work)
{
	struct rsnd_dma *dma = container_of(work, struct rsnd_dma, work);

	__rsnd_dma_start(dma);
}

int rsnd_dma_available(struct rsnd_dma *dma)
{
	return !!dma->chan;
}

int rsnd_dma_init(struct rsnd_priv *priv, struct rsnd_dma *dma,
		  int is_play, int id)
{
	struct device *dev = rsnd_priv_to_dev(priv);
	struct dma_slave_config cfg;
	dma_cap_mask_t mask;
	int ret;

	if (dma->chan) {
		dev_err(dev, "it already has dma channel\n");
		return -EIO;
	}

	dma_cap_zero(mask);
	dma_cap_set(DMA_SLAVE, mask);

	dma->chan = dma_request_slave_channel_compat(mask, shdma_chan_filter,
						     (void *)id, dev,
						     is_play ? "tx" : "rx");
	if (!dma->chan) {
		dev_err(dev, "can't get dma channel\n");
		return -EIO;
	}

	cfg.slave_id	= id;
	cfg.dst_addr	= 0; /* use default addr when playback */
	cfg.src_addr	= 0; /* use default addr when capture */
	cfg.direction	= is_play ? DMA_MEM_TO_DEV : DMA_DEV_TO_MEM;

	ret = dmaengine_slave_config(dma->chan, &cfg);
	if (ret < 0)
		goto rsnd_dma_init_err;

	dma->dir = is_play ? DMA_TO_DEVICE : DMA_FROM_DEVICE;
	INIT_WORK(&dma->work, rsnd_dma_do_work);

	return 0;

rsnd_dma_init_err:
	rsnd_dma_quit(priv, dma);

	return ret;
}

void  rsnd_dma_quit(struct rsnd_priv *priv,
		    struct rsnd_dma *dma)
{
	if (dma->chan)
		dma_release_channel(dma->chan);

	dma->chan = NULL;
}

/*
 *	rsnd_dai functions
 */
#define __rsnd_mod_call(mod, func, rdai, io)			\
({								\
	struct rsnd_priv *priv = rsnd_mod_to_priv(mod);		\
	struct device *dev = rsnd_priv_to_dev(priv);		\
	dev_dbg(dev, "%s [%d] %s\n",				\
		rsnd_mod_name(mod), rsnd_mod_id(mod), #func);	\
	(mod)->ops->func(mod, rdai, io);			\
<<<<<<< HEAD
})

#define rsnd_mod_call(mod, func, rdai, io)	\
	(!(mod) ? -ENODEV :			\
	 !((mod)->ops->func) ? 0 :		\
	 __rsnd_mod_call(mod, func, (rdai), (io)))

#define rsnd_dai_call(rdai, io, fn)				\
({								\
	struct rsnd_mod *mod;					\
	int ret = 0, i;						\
	for (i = 0; i < RSND_MOD_MAX; i++) {			\
		mod = (io)->mod[i];				\
		if (!mod)					\
			continue;				\
		ret = rsnd_mod_call(mod, fn, (rdai), (io));	\
		if (ret < 0)					\
			break;					\
	}							\
	ret;							\
})

=======
})

#define rsnd_mod_call(mod, func, rdai, io)	\
	(!(mod) ? -ENODEV :			\
	 !((mod)->ops->func) ? 0 :		\
	 __rsnd_mod_call(mod, func, (rdai), (io)))

#define rsnd_dai_call(rdai, io, fn)				\
({								\
	struct rsnd_mod *mod;					\
	int ret = 0, i;						\
	for (i = 0; i < RSND_MOD_MAX; i++) {			\
		mod = (io)->mod[i];				\
		if (!mod)					\
			continue;				\
		ret = rsnd_mod_call(mod, fn, (rdai), (io));	\
		if (ret < 0)					\
			break;					\
	}							\
	ret;							\
})

>>>>>>> e090d5b6
static int rsnd_dai_connect(struct rsnd_mod *mod,
			    struct rsnd_dai_stream *io)
{
	if (!mod)
		return -EIO;

	if (io->mod[mod->type]) {
		struct rsnd_priv *priv = rsnd_mod_to_priv(mod);
		struct device *dev = rsnd_priv_to_dev(priv);

		dev_err(dev, "%s%d is not empty\n",
			rsnd_mod_name(mod),
			rsnd_mod_id(mod));
		return -EIO;
	}

	io->mod[mod->type] = mod;
	mod->io = io;

	return 0;
}

int rsnd_dai_id(struct rsnd_priv *priv, struct rsnd_dai *rdai)
{
	int id = rdai - priv->rdai;

	if ((id < 0) || (id >= rsnd_rdai_nr(priv)))
		return -EINVAL;

	return id;
}

struct rsnd_dai *rsnd_dai_get(struct rsnd_priv *priv, int id)
{
	if ((id < 0) || (id >= rsnd_rdai_nr(priv)))
		return NULL;

	return priv->rdai + id;
}

static struct rsnd_dai *rsnd_dai_to_rdai(struct snd_soc_dai *dai)
{
	struct rsnd_priv *priv = snd_soc_dai_get_drvdata(dai);

	return rsnd_dai_get(priv, dai->id);
}

int rsnd_dai_is_play(struct rsnd_dai *rdai, struct rsnd_dai_stream *io)
{
	return &rdai->playback == io;
}

/*
 *	rsnd_soc_dai functions
 */
int rsnd_dai_pointer_offset(struct rsnd_dai_stream *io, int additional)
{
	struct snd_pcm_substream *substream = io->substream;
	struct snd_pcm_runtime *runtime = substream->runtime;
	int pos = io->byte_pos + additional;

	pos %= (runtime->periods * io->byte_per_period);

	return pos;
}

void rsnd_dai_pointer_update(struct rsnd_dai_stream *io, int byte)
{
	io->byte_pos += byte;

	if (io->byte_pos >= io->next_period_byte) {
		struct snd_pcm_substream *substream = io->substream;
		struct snd_pcm_runtime *runtime = substream->runtime;

		io->period_pos++;
		io->next_period_byte += io->byte_per_period;

		if (io->period_pos >= runtime->periods) {
			io->byte_pos = 0;
			io->period_pos = 0;
			io->next_period_byte = io->byte_per_period;
		}

		snd_pcm_period_elapsed(substream);
	}
}

static int rsnd_dai_stream_init(struct rsnd_dai_stream *io,
				struct snd_pcm_substream *substream)
{
	struct snd_pcm_runtime *runtime = substream->runtime;

	io->substream		= substream;
	io->byte_pos		= 0;
	io->period_pos		= 0;
	io->byte_per_period	= runtime->period_size *
				  runtime->channels *
				  samples_to_bytes(runtime, 1);
	io->next_period_byte	= io->byte_per_period;

	return 0;
}

static
struct snd_soc_dai *rsnd_substream_to_dai(struct snd_pcm_substream *substream)
{
	struct snd_soc_pcm_runtime *rtd = substream->private_data;

	return  rtd->cpu_dai;
}

static
struct rsnd_dai_stream *rsnd_rdai_to_io(struct rsnd_dai *rdai,
					struct snd_pcm_substream *substream)
{
	if (substream->stream == SNDRV_PCM_STREAM_PLAYBACK)
		return &rdai->playback;
	else
		return &rdai->capture;
}

static int rsnd_soc_dai_trigger(struct snd_pcm_substream *substream, int cmd,
			    struct snd_soc_dai *dai)
{
	struct rsnd_priv *priv = snd_soc_dai_get_drvdata(dai);
	struct rsnd_dai *rdai = rsnd_dai_to_rdai(dai);
	struct rsnd_dai_stream *io = rsnd_rdai_to_io(rdai, substream);
	struct rsnd_mod *mod = rsnd_ssi_mod_get_frm_dai(priv,
						rsnd_dai_id(priv, rdai),
						rsnd_dai_is_play(rdai, io));
	int ssi_id = rsnd_mod_id(mod);
	int ret;
	unsigned long flags;

	rsnd_lock(priv, flags);

	switch (cmd) {
	case SNDRV_PCM_TRIGGER_START:
		ret = rsnd_dai_stream_init(io, substream);
		if (ret < 0)
			goto dai_trigger_end;

		ret = rsnd_platform_call(priv, dai, start, ssi_id);
		if (ret < 0)
			goto dai_trigger_end;

		ret = rsnd_dai_call(rdai, io, init);
		if (ret < 0)
			goto dai_trigger_end;

		ret = rsnd_dai_call(rdai, io, start);
		if (ret < 0)
			goto dai_trigger_end;
		break;
	case SNDRV_PCM_TRIGGER_STOP:
		ret = rsnd_dai_call(rdai, io, stop);
		if (ret < 0)
			goto dai_trigger_end;

		ret = rsnd_dai_call(rdai, io, quit);
		if (ret < 0)
			goto dai_trigger_end;

		ret = rsnd_platform_call(priv, dai, stop, ssi_id);
		if (ret < 0)
			goto dai_trigger_end;
		break;
	default:
		ret = -EINVAL;
	}

dai_trigger_end:
	rsnd_unlock(priv, flags);

	return ret;
}

static int rsnd_soc_dai_set_fmt(struct snd_soc_dai *dai, unsigned int fmt)
{
	struct rsnd_dai *rdai = rsnd_dai_to_rdai(dai);

	/* set master/slave audio interface */
	switch (fmt & SND_SOC_DAIFMT_MASTER_MASK) {
	case SND_SOC_DAIFMT_CBM_CFM:
		rdai->clk_master = 0;
		break;
	case SND_SOC_DAIFMT_CBS_CFS:
		rdai->clk_master = 1; /* codec is slave, cpu is master */
		break;
	default:
		return -EINVAL;
	}

	/* set clock inversion */
	switch (fmt & SND_SOC_DAIFMT_INV_MASK) {
	case SND_SOC_DAIFMT_NB_IF:
		rdai->bit_clk_inv = 0;
		rdai->frm_clk_inv = 1;
		break;
	case SND_SOC_DAIFMT_IB_NF:
		rdai->bit_clk_inv = 1;
		rdai->frm_clk_inv = 0;
		break;
	case SND_SOC_DAIFMT_IB_IF:
		rdai->bit_clk_inv = 1;
		rdai->frm_clk_inv = 1;
		break;
	case SND_SOC_DAIFMT_NB_NF:
	default:
		rdai->bit_clk_inv = 0;
		rdai->frm_clk_inv = 0;
		break;
	}

	/* set format */
	switch (fmt & SND_SOC_DAIFMT_FORMAT_MASK) {
	case SND_SOC_DAIFMT_I2S:
		rdai->sys_delay = 0;
		rdai->data_alignment = 0;
		break;
	case SND_SOC_DAIFMT_LEFT_J:
		rdai->sys_delay = 1;
		rdai->data_alignment = 0;
		break;
	case SND_SOC_DAIFMT_RIGHT_J:
		rdai->sys_delay = 1;
		rdai->data_alignment = 1;
		break;
	}

	return 0;
}

static const struct snd_soc_dai_ops rsnd_soc_dai_ops = {
	.trigger	= rsnd_soc_dai_trigger,
	.set_fmt	= rsnd_soc_dai_set_fmt,
};

static int rsnd_path_init(struct rsnd_priv *priv,
			  struct rsnd_dai *rdai,
			  struct rsnd_dai_stream *io)
{
	struct rsnd_mod *mod;
	struct rsnd_dai_platform_info *dai_info = rdai->info;
	int ret;
	int ssi_id = -1;
	int src_id = -1;

	/*
	 * Gen1 is created by SRU/SSI, and this SRU is base module of
	 * Gen2's SCU/SSIU/SSI. (Gen2 SCU/SSIU came from SRU)
	 *
	 * Easy image is..
	 *	Gen1 SRU = Gen2 SCU + SSIU + etc
	 *
	 * Gen2 SCU path is very flexible, but, Gen1 SRU (SCU parts) is
	 * using fixed path.
	 */
	if (dai_info) {
		if (rsnd_is_enable_path(io, ssi))
			ssi_id = rsnd_info_id(priv, io, ssi);
		if (rsnd_is_enable_path(io, src))
			src_id = rsnd_info_id(priv, io, src);
	} else {
		/* get SSI's ID */
		mod = rsnd_ssi_mod_get_frm_dai(priv,
					       rsnd_dai_id(priv, rdai),
					       rsnd_dai_is_play(rdai, io));
		if (!mod)
			return 0;
		ssi_id = src_id = rsnd_mod_id(mod);
	}

	ret = 0;

	/* SRC */
	if (src_id >= 0) {
		mod = rsnd_src_mod_get(priv, src_id);
		ret = rsnd_dai_connect(mod, io);
		if (ret < 0)
			return ret;
	}

	/* SSI */
	if (ssi_id >= 0) {
		mod = rsnd_ssi_mod_get(priv, ssi_id);
		ret = rsnd_dai_connect(mod, io);
		if (ret < 0)
			return ret;
	}

	return ret;
}

<<<<<<< HEAD
static int rsnd_dai_probe(struct platform_device *pdev,
=======
static void rsnd_of_parse_dai(struct platform_device *pdev,
			      const struct rsnd_of_data *of_data,
			      struct rsnd_priv *priv)
{
	struct device_node *dai_node,	*dai_np;
	struct device_node *ssi_node,	*ssi_np;
	struct device_node *src_node,	*src_np;
	struct device_node *playback, *capture;
	struct rsnd_dai_platform_info *dai_info;
	struct rcar_snd_info *info = rsnd_priv_to_info(priv);
	struct device *dev = &pdev->dev;
	int nr, i;
	int dai_i, ssi_i, src_i;

	if (!of_data)
		return;

	dai_node = of_get_child_by_name(dev->of_node, "rcar_sound,dai");
	if (!dai_node)
		return;

	nr = of_get_child_count(dai_node);
	if (!nr)
		return;

	dai_info = devm_kzalloc(dev,
				sizeof(struct rsnd_dai_platform_info) * nr,
				GFP_KERNEL);
	if (!dai_info) {
		dev_err(dev, "dai info allocation error\n");
		return;
	}

	info->dai_info_nr	= nr;
	info->dai_info		= dai_info;

	ssi_node = of_get_child_by_name(dev->of_node, "rcar_sound,ssi");
	src_node = of_get_child_by_name(dev->of_node, "rcar_sound,src");

#define mod_parse(name)							\
if (name##_node) {							\
	struct rsnd_##name##_platform_info *name##_info;		\
									\
	name##_i = 0;							\
	for_each_child_of_node(name##_node, name##_np) {		\
		name##_info = info->name##_info + name##_i;		\
									\
		if (name##_np == playback)				\
			dai_info->playback.name = name##_info;		\
		if (name##_np == capture)				\
			dai_info->capture.name = name##_info;		\
									\
		name##_i++;						\
	}								\
}

	/*
	 * parse all dai
	 */
	dai_i = 0;
	for_each_child_of_node(dai_node, dai_np) {
		dai_info = info->dai_info + dai_i;

		for (i = 0;; i++) {

			playback = of_parse_phandle(dai_np, "playback", i);
			capture  = of_parse_phandle(dai_np, "capture", i);

			if (!playback && !capture)
				break;

			mod_parse(ssi);
			mod_parse(src);

			if (playback)
				of_node_put(playback);
			if (capture)
				of_node_put(capture);
		}

		dai_i++;
	}
}

static int rsnd_dai_probe(struct platform_device *pdev,
			  const struct rsnd_of_data *of_data,
>>>>>>> e090d5b6
			  struct rsnd_priv *priv)
{
	struct snd_soc_dai_driver *drv;
	struct rcar_snd_info *info = rsnd_priv_to_info(priv);
	struct rsnd_dai *rdai;
	struct rsnd_mod *pmod, *cmod;
	struct device *dev = rsnd_priv_to_dev(priv);
	int dai_nr = info->dai_info_nr;
	int i;

<<<<<<< HEAD
	/*
	 * dai_nr should be set via dai_info_nr,
	 * but allow it to keeping compatible
	 */
	if (!dai_nr) {
		/* get max dai nr */
		for (dai_nr = 0; dai_nr < 32; dai_nr++) {
			pmod = rsnd_ssi_mod_get_frm_dai(priv, dai_nr, 1);
			cmod = rsnd_ssi_mod_get_frm_dai(priv, dai_nr, 0);

=======
	rsnd_of_parse_dai(pdev, of_data, priv);

	/*
	 * dai_nr should be set via dai_info_nr,
	 * but allow it to keeping compatible
	 */
	dai_nr = info->dai_info_nr;
	if (!dai_nr) {
		/* get max dai nr */
		for (dai_nr = 0; dai_nr < 32; dai_nr++) {
			pmod = rsnd_ssi_mod_get_frm_dai(priv, dai_nr, 1);
			cmod = rsnd_ssi_mod_get_frm_dai(priv, dai_nr, 0);

>>>>>>> e090d5b6
			if (!pmod && !cmod)
				break;
		}
	}

	if (!dai_nr) {
		dev_err(dev, "no dai\n");
		return -EIO;
	}

	drv  = devm_kzalloc(dev, sizeof(*drv)  * dai_nr, GFP_KERNEL);
	rdai = devm_kzalloc(dev, sizeof(*rdai) * dai_nr, GFP_KERNEL);
	if (!drv || !rdai) {
		dev_err(dev, "dai allocate failed\n");
		return -ENOMEM;
	}

	priv->rdai_nr	= dai_nr;
	priv->daidrv	= drv;
	priv->rdai	= rdai;

	for (i = 0; i < dai_nr; i++) {
		if (info->dai_info)
			rdai[i].info = &info->dai_info[i];

		pmod = rsnd_ssi_mod_get_frm_dai(priv, i, 1);
		cmod = rsnd_ssi_mod_get_frm_dai(priv, i, 0);

		/*
		 *	init rsnd_dai
		 */
		snprintf(rdai[i].name, RSND_DAI_NAME_SIZE, "rsnd-dai.%d", i);

		/*
		 *	init snd_soc_dai_driver
		 */
		drv[i].name	= rdai[i].name;
		drv[i].ops	= &rsnd_soc_dai_ops;
		if (pmod) {
			drv[i].playback.rates		= RSND_RATES;
			drv[i].playback.formats		= RSND_FMTS;
			drv[i].playback.channels_min	= 2;
			drv[i].playback.channels_max	= 2;

			if (info->dai_info)
				rdai[i].playback.info = &info->dai_info[i].playback;
			rsnd_path_init(priv, &rdai[i], &rdai[i].playback);
		}
		if (cmod) {
			drv[i].capture.rates		= RSND_RATES;
			drv[i].capture.formats		= RSND_FMTS;
			drv[i].capture.channels_min	= 2;
			drv[i].capture.channels_max	= 2;

			if (info->dai_info)
				rdai[i].capture.info = &info->dai_info[i].capture;
			rsnd_path_init(priv, &rdai[i], &rdai[i].capture);
		}

		dev_dbg(dev, "%s (%s/%s)\n", rdai[i].name,
			pmod ? "play"    : " -- ",
			cmod ? "capture" : "  --   ");
	}

	return 0;
}

/*
 *		pcm ops
 */
static struct snd_pcm_hardware rsnd_pcm_hardware = {
	.info =		SNDRV_PCM_INFO_INTERLEAVED	|
			SNDRV_PCM_INFO_MMAP		|
			SNDRV_PCM_INFO_MMAP_VALID	|
			SNDRV_PCM_INFO_PAUSE,
	.buffer_bytes_max	= 64 * 1024,
	.period_bytes_min	= 32,
	.period_bytes_max	= 8192,
	.periods_min		= 1,
	.periods_max		= 32,
	.fifo_size		= 256,
};

static int rsnd_pcm_open(struct snd_pcm_substream *substream)
{
	struct snd_pcm_runtime *runtime = substream->runtime;
	int ret = 0;

	snd_soc_set_runtime_hwparams(substream, &rsnd_pcm_hardware);

	ret = snd_pcm_hw_constraint_integer(runtime,
					    SNDRV_PCM_HW_PARAM_PERIODS);

	return ret;
}

static int rsnd_hw_params(struct snd_pcm_substream *substream,
			 struct snd_pcm_hw_params *hw_params)
{
	return snd_pcm_lib_malloc_pages(substream,
					params_buffer_bytes(hw_params));
}

static snd_pcm_uframes_t rsnd_pointer(struct snd_pcm_substream *substream)
{
	struct snd_pcm_runtime *runtime = substream->runtime;
	struct snd_soc_dai *dai = rsnd_substream_to_dai(substream);
	struct rsnd_dai *rdai = rsnd_dai_to_rdai(dai);
	struct rsnd_dai_stream *io = rsnd_rdai_to_io(rdai, substream);

	return bytes_to_frames(runtime, io->byte_pos);
}

static struct snd_pcm_ops rsnd_pcm_ops = {
	.open		= rsnd_pcm_open,
	.ioctl		= snd_pcm_lib_ioctl,
	.hw_params	= rsnd_hw_params,
	.hw_free	= snd_pcm_lib_free_pages,
	.pointer	= rsnd_pointer,
};

/*
 *		snd_soc_platform
 */

#define PREALLOC_BUFFER		(32 * 1024)
#define PREALLOC_BUFFER_MAX	(32 * 1024)

static int rsnd_pcm_new(struct snd_soc_pcm_runtime *rtd)
{
	return snd_pcm_lib_preallocate_pages_for_all(
		rtd->pcm,
		SNDRV_DMA_TYPE_DEV,
		rtd->card->snd_card->dev,
		PREALLOC_BUFFER, PREALLOC_BUFFER_MAX);
}

static void rsnd_pcm_free(struct snd_pcm *pcm)
{
	snd_pcm_lib_preallocate_free_for_all(pcm);
}

static struct snd_soc_platform_driver rsnd_soc_platform = {
	.ops		= &rsnd_pcm_ops,
	.pcm_new	= rsnd_pcm_new,
	.pcm_free	= rsnd_pcm_free,
};

static const struct snd_soc_component_driver rsnd_soc_component = {
	.name		= "rsnd",
};

/*
 *	rsnd probe
 */
static int rsnd_probe(struct platform_device *pdev)
{
	struct rcar_snd_info *info;
	struct rsnd_priv *priv;
	struct device *dev = &pdev->dev;
	struct rsnd_dai *rdai;
<<<<<<< HEAD
	int (*probe_func[])(struct platform_device *pdev,
=======
	const struct of_device_id *of_id = of_match_device(rsnd_of_match, dev);
	const struct rsnd_of_data *of_data;
	int (*probe_func[])(struct platform_device *pdev,
			    const struct rsnd_of_data *of_data,
>>>>>>> e090d5b6
			    struct rsnd_priv *priv) = {
		rsnd_gen_probe,
		rsnd_ssi_probe,
		rsnd_src_probe,
		rsnd_adg_probe,
		rsnd_dai_probe,
	};
	int ret, i;
<<<<<<< HEAD
=======

	info = NULL;
	of_data = NULL;
	if (of_id) {
		info = devm_kzalloc(&pdev->dev,
				    sizeof(struct rcar_snd_info), GFP_KERNEL);
		of_data = of_id->data;
	} else {
		info = pdev->dev.platform_data;
	}
>>>>>>> e090d5b6

	if (!info) {
		dev_err(dev, "driver needs R-Car sound information\n");
		return -ENODEV;
	}

	/*
	 *	init priv data
	 */
	priv = devm_kzalloc(dev, sizeof(*priv), GFP_KERNEL);
	if (!priv) {
		dev_err(dev, "priv allocate failed\n");
		return -ENODEV;
	}

	priv->dev	= dev;
	priv->info	= info;
	spin_lock_init(&priv->lock);

	/*
	 *	init each module
	 */
	for (i = 0; i < ARRAY_SIZE(probe_func); i++) {
<<<<<<< HEAD
		ret = probe_func[i](pdev, priv);
=======
		ret = probe_func[i](pdev, of_data, priv);
>>>>>>> e090d5b6
		if (ret)
			return ret;
	}

	for_each_rsnd_dai(rdai, priv, i) {
		ret = rsnd_dai_call(rdai, &rdai->playback, probe);
		if (ret)
			return ret;

		ret = rsnd_dai_call(rdai, &rdai->capture, probe);
		if (ret)
			return ret;
	}

	/*
	 *	asoc register
	 */
	ret = snd_soc_register_platform(dev, &rsnd_soc_platform);
	if (ret < 0) {
		dev_err(dev, "cannot snd soc register\n");
		return ret;
	}

	ret = snd_soc_register_component(dev, &rsnd_soc_component,
					 priv->daidrv, rsnd_rdai_nr(priv));
	if (ret < 0) {
		dev_err(dev, "cannot snd dai register\n");
		goto exit_snd_soc;
	}

	dev_set_drvdata(dev, priv);

	pm_runtime_enable(dev);

	dev_info(dev, "probed\n");
	return ret;

exit_snd_soc:
	snd_soc_unregister_platform(dev);

	return ret;
}

static int rsnd_remove(struct platform_device *pdev)
{
	struct rsnd_priv *priv = dev_get_drvdata(&pdev->dev);
	struct rsnd_dai *rdai;
	int ret, i;

	pm_runtime_disable(&pdev->dev);

	for_each_rsnd_dai(rdai, priv, i) {
		ret = rsnd_dai_call(rdai, &rdai->playback, remove);
		if (ret)
			return ret;

		ret = rsnd_dai_call(rdai, &rdai->capture, remove);
		if (ret)
			return ret;
	}

	return 0;
}

static struct platform_driver rsnd_driver = {
	.driver	= {
		.name	= "rcar_sound",
		.of_match_table = rsnd_of_match,
	},
	.probe		= rsnd_probe,
	.remove		= rsnd_remove,
};
module_platform_driver(rsnd_driver);

MODULE_LICENSE("GPL");
MODULE_DESCRIPTION("Renesas R-Car audio driver");
MODULE_AUTHOR("Kuninori Morimoto <kuninori.morimoto.gx@renesas.com>");
MODULE_ALIAS("platform:rcar-pcm-audio");<|MERGE_RESOLUTION|>--- conflicted
+++ resolved
@@ -319,7 +319,6 @@
 	dev_dbg(dev, "%s [%d] %s\n",				\
 		rsnd_mod_name(mod), rsnd_mod_id(mod), #func);	\
 	(mod)->ops->func(mod, rdai, io);			\
-<<<<<<< HEAD
 })
 
 #define rsnd_mod_call(mod, func, rdai, io)	\
@@ -342,30 +341,6 @@
 	ret;							\
 })
 
-=======
-})
-
-#define rsnd_mod_call(mod, func, rdai, io)	\
-	(!(mod) ? -ENODEV :			\
-	 !((mod)->ops->func) ? 0 :		\
-	 __rsnd_mod_call(mod, func, (rdai), (io)))
-
-#define rsnd_dai_call(rdai, io, fn)				\
-({								\
-	struct rsnd_mod *mod;					\
-	int ret = 0, i;						\
-	for (i = 0; i < RSND_MOD_MAX; i++) {			\
-		mod = (io)->mod[i];				\
-		if (!mod)					\
-			continue;				\
-		ret = rsnd_mod_call(mod, fn, (rdai), (io));	\
-		if (ret < 0)					\
-			break;					\
-	}							\
-	ret;							\
-})
-
->>>>>>> e090d5b6
 static int rsnd_dai_connect(struct rsnd_mod *mod,
 			    struct rsnd_dai_stream *io)
 {
@@ -660,9 +635,6 @@
 	return ret;
 }
 
-<<<<<<< HEAD
-static int rsnd_dai_probe(struct platform_device *pdev,
-=======
 static void rsnd_of_parse_dai(struct platform_device *pdev,
 			      const struct rsnd_of_data *of_data,
 			      struct rsnd_priv *priv)
@@ -749,7 +721,6 @@
 
 static int rsnd_dai_probe(struct platform_device *pdev,
 			  const struct rsnd_of_data *of_data,
->>>>>>> e090d5b6
 			  struct rsnd_priv *priv)
 {
 	struct snd_soc_dai_driver *drv;
@@ -757,21 +728,9 @@
 	struct rsnd_dai *rdai;
 	struct rsnd_mod *pmod, *cmod;
 	struct device *dev = rsnd_priv_to_dev(priv);
-	int dai_nr = info->dai_info_nr;
+	int dai_nr;
 	int i;
 
-<<<<<<< HEAD
-	/*
-	 * dai_nr should be set via dai_info_nr,
-	 * but allow it to keeping compatible
-	 */
-	if (!dai_nr) {
-		/* get max dai nr */
-		for (dai_nr = 0; dai_nr < 32; dai_nr++) {
-			pmod = rsnd_ssi_mod_get_frm_dai(priv, dai_nr, 1);
-			cmod = rsnd_ssi_mod_get_frm_dai(priv, dai_nr, 0);
-
-=======
 	rsnd_of_parse_dai(pdev, of_data, priv);
 
 	/*
@@ -785,7 +744,6 @@
 			pmod = rsnd_ssi_mod_get_frm_dai(priv, dai_nr, 1);
 			cmod = rsnd_ssi_mod_get_frm_dai(priv, dai_nr, 0);
 
->>>>>>> e090d5b6
 			if (!pmod && !cmod)
 				break;
 		}
@@ -947,14 +905,10 @@
 	struct rsnd_priv *priv;
 	struct device *dev = &pdev->dev;
 	struct rsnd_dai *rdai;
-<<<<<<< HEAD
-	int (*probe_func[])(struct platform_device *pdev,
-=======
 	const struct of_device_id *of_id = of_match_device(rsnd_of_match, dev);
 	const struct rsnd_of_data *of_data;
 	int (*probe_func[])(struct platform_device *pdev,
 			    const struct rsnd_of_data *of_data,
->>>>>>> e090d5b6
 			    struct rsnd_priv *priv) = {
 		rsnd_gen_probe,
 		rsnd_ssi_probe,
@@ -963,8 +917,6 @@
 		rsnd_dai_probe,
 	};
 	int ret, i;
-<<<<<<< HEAD
-=======
 
 	info = NULL;
 	of_data = NULL;
@@ -975,7 +927,6 @@
 	} else {
 		info = pdev->dev.platform_data;
 	}
->>>>>>> e090d5b6
 
 	if (!info) {
 		dev_err(dev, "driver needs R-Car sound information\n");
@@ -999,11 +950,7 @@
 	 *	init each module
 	 */
 	for (i = 0; i < ARRAY_SIZE(probe_func); i++) {
-<<<<<<< HEAD
-		ret = probe_func[i](pdev, priv);
-=======
 		ret = probe_func[i](pdev, of_data, priv);
->>>>>>> e090d5b6
 		if (ret)
 			return ret;
 	}
