/**
 * Copyright (C) 2008, Creative Technology Ltd. All Rights Reserved.
 *
 * This source file is released under GPL v2 license (no other versions).
 * See the COPYING file included in the main directory of this source
 * distribution for the license terms and conditions.
 *
 * @File    ctatc.c
 *
 * @Brief
 * This file contains the implementation of the device resource management
 * object.
 *
 * @Author Liu Chun
 * @Date Mar 28 2008
 */

#include "ctatc.h"
#include "ctpcm.h"
#include "ctmixer.h"
#include "cthardware.h"
#include "ctsrc.h"
#include "ctamixer.h"
#include "ctdaio.h"
#include "cttimer.h"
#include <linux/delay.h>
#include <sound/pcm.h>
#include <sound/control.h>
#include <sound/asoundef.h>

#define MONO_SUM_SCALE	0x19a8	/* 2^(-0.5) in 14-bit floating format */
#define DAIONUM		7
#define MAX_MULTI_CHN	8

#define IEC958_DEFAULT_CON ((IEC958_AES0_NONAUDIO \
			    | IEC958_AES0_CON_NOT_COPYRIGHT) \
			    | ((IEC958_AES1_CON_MIXER \
			    | IEC958_AES1_CON_ORIGINAL) << 8) \
			    | (0x10 << 16) \
			    | ((IEC958_AES3_CON_FS_48000) << 24))

static struct snd_pci_quirk __devinitdata subsys_20k1_list[] = {
	SND_PCI_QUIRK(PCI_VENDOR_ID_CREATIVE, 0x0022, "SB055x", CTSB055X),
	SND_PCI_QUIRK(PCI_VENDOR_ID_CREATIVE, 0x002f, "SB055x", CTSB055X),
	SND_PCI_QUIRK(PCI_VENDOR_ID_CREATIVE, 0x0029, "SB073x", CTSB073X),
	SND_PCI_QUIRK(PCI_VENDOR_ID_CREATIVE, 0x0031, "SB073x", CTSB073X),
	SND_PCI_QUIRK_MASK(PCI_VENDOR_ID_CREATIVE, 0xf000, 0x6000,
			   "UAA", CTUAA),
	{ } /* terminator */
};

static struct snd_pci_quirk __devinitdata subsys_20k2_list[] = {
	SND_PCI_QUIRK(PCI_VENDOR_ID_CREATIVE, PCI_SUBDEVICE_ID_CREATIVE_SB0760,
		      "SB0760", CTSB0760),
	SND_PCI_QUIRK(PCI_VENDOR_ID_CREATIVE, PCI_SUBDEVICE_ID_CREATIVE_SB08801,
		      "SB0880", CTSB0880),
	SND_PCI_QUIRK(PCI_VENDOR_ID_CREATIVE, PCI_SUBDEVICE_ID_CREATIVE_SB08802,
		      "SB0880", CTSB0880),
	SND_PCI_QUIRK(PCI_VENDOR_ID_CREATIVE, PCI_SUBDEVICE_ID_CREATIVE_SB08803,
		      "SB0880", CTSB0880),
	SND_PCI_QUIRK_MASK(PCI_VENDOR_ID_CREATIVE, 0xf000,
			   PCI_SUBDEVICE_ID_CREATIVE_HENDRIX, "HENDRIX",
			   CTHENDRIX),
	{ } /* terminator */
};

static const char *ct_subsys_name[NUM_CTCARDS] = {
	/* 20k1 models */
	[CTSB055X]	= "SB055x",
	[CTSB073X]	= "SB073x",
	[CTUAA]		= "UAA",
	[CT20K1_UNKNOWN] = "Unknown",
	/* 20k2 models */
	[CTSB0760]	= "SB076x",
	[CTHENDRIX]	= "Hendrix",
	[CTSB0880]	= "SB0880",
	[CT20K2_UNKNOWN] = "Unknown",
};

static struct {
	int (*create)(struct ct_atc *atc,
			enum CTALSADEVS device, const char *device_name);
	int (*destroy)(void *alsa_dev);
	const char *public_name;
} alsa_dev_funcs[NUM_CTALSADEVS] = {
	[FRONT]		= { .create = ct_alsa_pcm_create,
			    .destroy = NULL,
			    .public_name = "Front/WaveIn"},
	[SURROUND]	= { .create = ct_alsa_pcm_create,
			    .destroy = NULL,
			    .public_name = "Surround"},
	[CLFE]		= { .create = ct_alsa_pcm_create,
			    .destroy = NULL,
			    .public_name = "Center/LFE"},
	[SIDE]		= { .create = ct_alsa_pcm_create,
			    .destroy = NULL,
			    .public_name = "Side"},
	[IEC958]	= { .create = ct_alsa_pcm_create,
			    .destroy = NULL,
			    .public_name = "IEC958 Non-audio"},

	[MIXER]		= { .create = ct_alsa_mix_create,
			    .destroy = NULL,
			    .public_name = "Mixer"}
};

typedef int (*create_t)(void *, void **);
typedef int (*destroy_t)(void *);

static struct {
	int (*create)(void *hw, void **rmgr);
	int (*destroy)(void *mgr);
} rsc_mgr_funcs[NUM_RSCTYP] = {
	[SRC] 		= { .create 	= (create_t)src_mgr_create,
			    .destroy 	= (destroy_t)src_mgr_destroy	},
	[SRCIMP] 	= { .create 	= (create_t)srcimp_mgr_create,
			    .destroy 	= (destroy_t)srcimp_mgr_destroy	},
	[AMIXER]	= { .create	= (create_t)amixer_mgr_create,
			    .destroy	= (destroy_t)amixer_mgr_destroy	},
	[SUM]		= { .create	= (create_t)sum_mgr_create,
			    .destroy	= (destroy_t)sum_mgr_destroy	},
	[DAIO]		= { .create	= (create_t)daio_mgr_create,
			    .destroy	= (destroy_t)daio_mgr_destroy	}
};

static int
atc_pcm_release_resources(struct ct_atc *atc, struct ct_atc_pcm *apcm);

/* *
 * Only mono and interleaved modes are supported now.
 * Always allocates a contiguous channel block.
 * */

static int ct_map_audio_buffer(struct ct_atc *atc, struct ct_atc_pcm *apcm)
{
	struct snd_pcm_runtime *runtime;
	struct ct_vm *vm;

	if (!apcm->substream)
		return 0;

	runtime = apcm->substream->runtime;
	vm = atc->vm;

	apcm->vm_block = vm->map(vm, apcm->substream, runtime->dma_bytes);

	if (!apcm->vm_block)
		return -ENOENT;

	return 0;
}

static void ct_unmap_audio_buffer(struct ct_atc *atc, struct ct_atc_pcm *apcm)
{
	struct ct_vm *vm;

	if (!apcm->vm_block)
		return;

	vm = atc->vm;

	vm->unmap(vm, apcm->vm_block);

	apcm->vm_block = NULL;
}

static unsigned long atc_get_ptp_phys(struct ct_atc *atc, int index)
{
	struct ct_vm *vm;
	void *kvirt_addr;
	unsigned long phys_addr;

	vm = atc->vm;
	kvirt_addr = vm->get_ptp_virt(vm, index);
	if (kvirt_addr == NULL)
		phys_addr = (~0UL);
	else
		phys_addr = virt_to_phys(kvirt_addr);

	return phys_addr;
}

static unsigned int convert_format(snd_pcm_format_t snd_format)
{
	switch (snd_format) {
	case SNDRV_PCM_FORMAT_U8:
		return SRC_SF_U8;
	case SNDRV_PCM_FORMAT_S16_LE:
		return SRC_SF_S16;
	case SNDRV_PCM_FORMAT_S24_3LE:
		return SRC_SF_S24;
	case SNDRV_PCM_FORMAT_S32_LE:
		return SRC_SF_S32;
	case SNDRV_PCM_FORMAT_FLOAT_LE:
		return SRC_SF_F32;
	default:
		printk(KERN_ERR "ctxfi: not recognized snd format is %d \n",
			snd_format);
		return SRC_SF_S16;
	}
}

static unsigned int
atc_get_pitch(unsigned int input_rate, unsigned int output_rate)
{
	unsigned int pitch;
	int b;

	/* get pitch and convert to fixed-point 8.24 format. */
	pitch = (input_rate / output_rate) << 24;
	input_rate %= output_rate;
	input_rate /= 100;
	output_rate /= 100;
	for (b = 31; ((b >= 0) && !(input_rate >> b)); )
		b--;

	if (b >= 0) {
		input_rate <<= (31 - b);
		input_rate /= output_rate;
		b = 24 - (31 - b);
		if (b >= 0)
			input_rate <<= b;
		else
			input_rate >>= -b;

		pitch |= input_rate;
	}

	return pitch;
}

static int select_rom(unsigned int pitch)
{
	if (pitch > 0x00428f5c && pitch < 0x01b851ec) {
		/* 0.26 <= pitch <= 1.72 */
		return 1;
	} else if (pitch == 0x01d66666 || pitch == 0x01d66667) {
		/* pitch == 1.8375 */
		return 2;
	} else if (pitch == 0x02000000) {
		/* pitch == 2 */
		return 3;
<<<<<<< HEAD
	} else if (pitch >= 0x0 && pitch <= 0x08000000) {
=======
	} else if (pitch <= 0x08000000) {
>>>>>>> ad1cd745
		/* 0 <= pitch <= 8 */
		return 0;
	} else {
		return -ENOENT;
	}
}

static int atc_pcm_playback_prepare(struct ct_atc *atc, struct ct_atc_pcm *apcm)
{
	struct src_mgr *src_mgr = atc->rsc_mgrs[SRC];
	struct amixer_mgr *amixer_mgr = atc->rsc_mgrs[AMIXER];
	struct src_desc desc = {0};
	struct amixer_desc mix_dsc = {0};
	struct src *src;
	struct amixer *amixer;
	int err;
	int n_amixer = apcm->substream->runtime->channels, i = 0;
	int device = apcm->substream->pcm->device;
	unsigned int pitch;

	/* first release old resources */
	atc_pcm_release_resources(atc, apcm);

	/* Get SRC resource */
	desc.multi = apcm->substream->runtime->channels;
	desc.msr = atc->msr;
	desc.mode = MEMRD;
	err = src_mgr->get_src(src_mgr, &desc, (struct src **)&apcm->src);
	if (err)
		goto error1;

	pitch = atc_get_pitch(apcm->substream->runtime->rate,
						(atc->rsr * atc->msr));
	src = apcm->src;
	src->ops->set_pitch(src, pitch);
	src->ops->set_rom(src, select_rom(pitch));
	src->ops->set_sf(src, convert_format(apcm->substream->runtime->format));
	src->ops->set_pm(src, (src->ops->next_interleave(src) != NULL));

	/* Get AMIXER resource */
	n_amixer = (n_amixer < 2) ? 2 : n_amixer;
	apcm->amixers = kzalloc(sizeof(void *)*n_amixer, GFP_KERNEL);
	if (!apcm->amixers) {
		err = -ENOMEM;
		goto error1;
	}
	mix_dsc.msr = atc->msr;
	for (i = 0, apcm->n_amixer = 0; i < n_amixer; i++) {
		err = amixer_mgr->get_amixer(amixer_mgr, &mix_dsc,
					(struct amixer **)&apcm->amixers[i]);
		if (err)
			goto error1;

		apcm->n_amixer++;
	}

	/* Set up device virtual mem map */
	err = ct_map_audio_buffer(atc, apcm);
	if (err < 0)
		goto error1;

	/* Connect resources */
	src = apcm->src;
	for (i = 0; i < n_amixer; i++) {
		amixer = apcm->amixers[i];
		mutex_lock(&atc->atc_mutex);
		amixer->ops->setup(amixer, &src->rsc,
					INIT_VOL, atc->pcm[i+device*2]);
		mutex_unlock(&atc->atc_mutex);
		src = src->ops->next_interleave(src);
		if (!src)
			src = apcm->src;
	}

	ct_timer_prepare(apcm->timer);

	return 0;

error1:
	atc_pcm_release_resources(atc, apcm);
	return err;
}

static int
atc_pcm_release_resources(struct ct_atc *atc, struct ct_atc_pcm *apcm)
{
	struct src_mgr *src_mgr = atc->rsc_mgrs[SRC];
	struct srcimp_mgr *srcimp_mgr = atc->rsc_mgrs[SRCIMP];
	struct amixer_mgr *amixer_mgr = atc->rsc_mgrs[AMIXER];
	struct sum_mgr *sum_mgr = atc->rsc_mgrs[SUM];
	struct srcimp *srcimp;
	int i;

	if (apcm->srcimps) {
		for (i = 0; i < apcm->n_srcimp; i++) {
			srcimp = apcm->srcimps[i];
			srcimp->ops->unmap(srcimp);
			srcimp_mgr->put_srcimp(srcimp_mgr, srcimp);
			apcm->srcimps[i] = NULL;
		}
		kfree(apcm->srcimps);
		apcm->srcimps = NULL;
	}

	if (apcm->srccs) {
		for (i = 0; i < apcm->n_srcc; i++) {
			src_mgr->put_src(src_mgr, apcm->srccs[i]);
			apcm->srccs[i] = NULL;
		}
		kfree(apcm->srccs);
		apcm->srccs = NULL;
	}

	if (apcm->amixers) {
		for (i = 0; i < apcm->n_amixer; i++) {
			amixer_mgr->put_amixer(amixer_mgr, apcm->amixers[i]);
			apcm->amixers[i] = NULL;
		}
		kfree(apcm->amixers);
		apcm->amixers = NULL;
	}

	if (apcm->mono) {
		sum_mgr->put_sum(sum_mgr, apcm->mono);
		apcm->mono = NULL;
	}

	if (apcm->src) {
		src_mgr->put_src(src_mgr, apcm->src);
		apcm->src = NULL;
	}

	if (apcm->vm_block) {
		/* Undo device virtual mem map */
		ct_unmap_audio_buffer(atc, apcm);
		apcm->vm_block = NULL;
	}

	return 0;
}

static int atc_pcm_playback_start(struct ct_atc *atc, struct ct_atc_pcm *apcm)
{
	unsigned int max_cisz;
	struct src *src = apcm->src;

	if (apcm->started)
		return 0;
	apcm->started = 1;

	max_cisz = src->multi * src->rsc.msr;
	max_cisz = 0x80 * (max_cisz < 8 ? max_cisz : 8);

	src->ops->set_sa(src, apcm->vm_block->addr);
	src->ops->set_la(src, apcm->vm_block->addr + apcm->vm_block->size);
	src->ops->set_ca(src, apcm->vm_block->addr + max_cisz);
	src->ops->set_cisz(src, max_cisz);

	src->ops->set_bm(src, 1);
	src->ops->set_state(src, SRC_STATE_INIT);
	src->ops->commit_write(src);

	ct_timer_start(apcm->timer);
	return 0;
}

static int atc_pcm_stop(struct ct_atc *atc, struct ct_atc_pcm *apcm)
{
	struct src *src;
	int i;

	ct_timer_stop(apcm->timer);

	src = apcm->src;
	src->ops->set_bm(src, 0);
	src->ops->set_state(src, SRC_STATE_OFF);
	src->ops->commit_write(src);

	if (apcm->srccs) {
		for (i = 0; i < apcm->n_srcc; i++) {
			src = apcm->srccs[i];
			src->ops->set_bm(src, 0);
			src->ops->set_state(src, SRC_STATE_OFF);
			src->ops->commit_write(src);
		}
	}

	apcm->started = 0;

	return 0;
}

static int
atc_pcm_playback_position(struct ct_atc *atc, struct ct_atc_pcm *apcm)
{
	struct src *src = apcm->src;
	u32 size, max_cisz;
	int position;

	if (!src)
		return 0;
	position = src->ops->get_ca(src);

	size = apcm->vm_block->size;
	max_cisz = src->multi * src->rsc.msr;
	max_cisz = 128 * (max_cisz < 8 ? max_cisz : 8);

	return (position + size - max_cisz - apcm->vm_block->addr) % size;
}

struct src_node_conf_t {
	unsigned int pitch;
	unsigned int msr:8;
	unsigned int mix_msr:8;
	unsigned int imp_msr:8;
	unsigned int vo:1;
};

static void setup_src_node_conf(struct ct_atc *atc, struct ct_atc_pcm *apcm,
				struct src_node_conf_t *conf, int *n_srcc)
{
	unsigned int pitch;

	/* get pitch and convert to fixed-point 8.24 format. */
	pitch = atc_get_pitch((atc->rsr * atc->msr),
				apcm->substream->runtime->rate);
	*n_srcc = 0;

	if (1 == atc->msr) {
		*n_srcc = apcm->substream->runtime->channels;
		conf[0].pitch = pitch;
		conf[0].mix_msr = conf[0].imp_msr = conf[0].msr = 1;
		conf[0].vo = 1;
	} else if (2 == atc->msr) {
		if (0x8000000 < pitch) {
			/* Need two-stage SRCs, SRCIMPs and
			 * AMIXERs for converting format */
			conf[0].pitch = (atc->msr << 24);
			conf[0].msr = conf[0].mix_msr = 1;
			conf[0].imp_msr = atc->msr;
			conf[0].vo = 0;
			conf[1].pitch = atc_get_pitch(atc->rsr,
					apcm->substream->runtime->rate);
			conf[1].msr = conf[1].mix_msr = conf[1].imp_msr = 1;
			conf[1].vo = 1;
			*n_srcc = apcm->substream->runtime->channels * 2;
		} else if (0x1000000 < pitch) {
			/* Need one-stage SRCs, SRCIMPs and
			 * AMIXERs for converting format */
			conf[0].pitch = pitch;
			conf[0].msr = conf[0].mix_msr
				    = conf[0].imp_msr = atc->msr;
			conf[0].vo = 1;
			*n_srcc = apcm->substream->runtime->channels;
		}
	}
}

static int
atc_pcm_capture_get_resources(struct ct_atc *atc, struct ct_atc_pcm *apcm)
{
	struct src_mgr *src_mgr = atc->rsc_mgrs[SRC];
	struct srcimp_mgr *srcimp_mgr = atc->rsc_mgrs[SRCIMP];
	struct amixer_mgr *amixer_mgr = atc->rsc_mgrs[AMIXER];
	struct sum_mgr *sum_mgr = atc->rsc_mgrs[SUM];
	struct src_desc src_dsc = {0};
	struct src *src;
	struct srcimp_desc srcimp_dsc = {0};
	struct srcimp *srcimp;
	struct amixer_desc mix_dsc = {0};
	struct sum_desc sum_dsc = {0};
	unsigned int pitch;
	int multi, err, i;
	int n_srcimp, n_amixer, n_srcc, n_sum;
	struct src_node_conf_t src_node_conf[2] = {{0} };

	/* first release old resources */
	atc_pcm_release_resources(atc, apcm);

	/* The numbers of converting SRCs and SRCIMPs should be determined
	 * by pitch value. */

	multi = apcm->substream->runtime->channels;

	/* get pitch and convert to fixed-point 8.24 format. */
	pitch = atc_get_pitch((atc->rsr * atc->msr),
				apcm->substream->runtime->rate);

	setup_src_node_conf(atc, apcm, src_node_conf, &n_srcc);
	n_sum = (1 == multi) ? 1 : 0;
	n_amixer = n_sum * 2 + n_srcc;
	n_srcimp = n_srcc;
	if ((multi > 1) && (0x8000000 >= pitch)) {
		/* Need extra AMIXERs and SRCIMPs for special treatment
		 * of interleaved recording of conjugate channels */
		n_amixer += multi * atc->msr;
		n_srcimp += multi * atc->msr;
	} else {
		n_srcimp += multi;
	}

	if (n_srcc) {
		apcm->srccs = kzalloc(sizeof(void *)*n_srcc, GFP_KERNEL);
		if (!apcm->srccs)
			return -ENOMEM;
	}
	if (n_amixer) {
		apcm->amixers = kzalloc(sizeof(void *)*n_amixer, GFP_KERNEL);
		if (!apcm->amixers) {
			err = -ENOMEM;
			goto error1;
		}
	}
	apcm->srcimps = kzalloc(sizeof(void *)*n_srcimp, GFP_KERNEL);
	if (!apcm->srcimps) {
		err = -ENOMEM;
		goto error1;
	}

	/* Allocate SRCs for sample rate conversion if needed */
	src_dsc.multi = 1;
	src_dsc.mode = ARCRW;
	for (i = 0, apcm->n_srcc = 0; i < n_srcc; i++) {
		src_dsc.msr = src_node_conf[i/multi].msr;
		err = src_mgr->get_src(src_mgr, &src_dsc,
					(struct src **)&apcm->srccs[i]);
		if (err)
			goto error1;

		src = apcm->srccs[i];
		pitch = src_node_conf[i/multi].pitch;
		src->ops->set_pitch(src, pitch);
		src->ops->set_rom(src, select_rom(pitch));
		src->ops->set_vo(src, src_node_conf[i/multi].vo);

		apcm->n_srcc++;
	}

	/* Allocate AMIXERs for routing SRCs of conversion if needed */
	for (i = 0, apcm->n_amixer = 0; i < n_amixer; i++) {
		if (i < (n_sum*2))
			mix_dsc.msr = atc->msr;
		else if (i < (n_sum*2+n_srcc))
			mix_dsc.msr = src_node_conf[(i-n_sum*2)/multi].mix_msr;
		else
			mix_dsc.msr = 1;

		err = amixer_mgr->get_amixer(amixer_mgr, &mix_dsc,
					(struct amixer **)&apcm->amixers[i]);
		if (err)
			goto error1;

		apcm->n_amixer++;
	}

	/* Allocate a SUM resource to mix all input channels together */
	sum_dsc.msr = atc->msr;
	err = sum_mgr->get_sum(sum_mgr, &sum_dsc, (struct sum **)&apcm->mono);
	if (err)
		goto error1;

	pitch = atc_get_pitch((atc->rsr * atc->msr),
				apcm->substream->runtime->rate);
	/* Allocate SRCIMP resources */
	for (i = 0, apcm->n_srcimp = 0; i < n_srcimp; i++) {
		if (i < (n_srcc))
			srcimp_dsc.msr = src_node_conf[i/multi].imp_msr;
		else if (1 == multi)
			srcimp_dsc.msr = (pitch <= 0x8000000) ? atc->msr : 1;
		else
			srcimp_dsc.msr = 1;

		err = srcimp_mgr->get_srcimp(srcimp_mgr, &srcimp_dsc, &srcimp);
		if (err)
			goto error1;

		apcm->srcimps[i] = srcimp;
		apcm->n_srcimp++;
	}

	/* Allocate a SRC for writing data to host memory */
	src_dsc.multi = apcm->substream->runtime->channels;
	src_dsc.msr = 1;
	src_dsc.mode = MEMWR;
	err = src_mgr->get_src(src_mgr, &src_dsc, (struct src **)&apcm->src);
	if (err)
		goto error1;

	src = apcm->src;
	src->ops->set_pitch(src, pitch);

	/* Set up device virtual mem map */
	err = ct_map_audio_buffer(atc, apcm);
	if (err < 0)
		goto error1;

	return 0;

error1:
	atc_pcm_release_resources(atc, apcm);
	return err;
}

static int atc_pcm_capture_prepare(struct ct_atc *atc, struct ct_atc_pcm *apcm)
{
	struct src *src;
	struct amixer *amixer;
	struct srcimp *srcimp;
	struct ct_mixer *mixer = atc->mixer;
	struct sum *mono;
	struct rsc *out_ports[8] = {NULL};
	int err, i, j, n_sum, multi;
	unsigned int pitch;
	int mix_base = 0, imp_base = 0;

	atc_pcm_release_resources(atc, apcm);

	/* Get needed resources. */
	err = atc_pcm_capture_get_resources(atc, apcm);
	if (err)
		return err;

	/* Connect resources */
	mixer->get_output_ports(mixer, MIX_PCMO_FRONT,
				&out_ports[0], &out_ports[1]);

	multi = apcm->substream->runtime->channels;
	if (1 == multi) {
		mono = apcm->mono;
		for (i = 0; i < 2; i++) {
			amixer = apcm->amixers[i];
			amixer->ops->setup(amixer, out_ports[i],
						MONO_SUM_SCALE, mono);
		}
		out_ports[0] = &mono->rsc;
		n_sum = 1;
		mix_base = n_sum * 2;
	}

	for (i = 0; i < apcm->n_srcc; i++) {
		src = apcm->srccs[i];
		srcimp = apcm->srcimps[imp_base+i];
		amixer = apcm->amixers[mix_base+i];
		srcimp->ops->map(srcimp, src, out_ports[i%multi]);
		amixer->ops->setup(amixer, &src->rsc, INIT_VOL, NULL);
		out_ports[i%multi] = &amixer->rsc;
	}

	pitch = atc_get_pitch((atc->rsr * atc->msr),
				apcm->substream->runtime->rate);

	if ((multi > 1) && (pitch <= 0x8000000)) {
		/* Special connection for interleaved
		 * recording with conjugate channels */
		for (i = 0; i < multi; i++) {
			out_ports[i]->ops->master(out_ports[i]);
			for (j = 0; j < atc->msr; j++) {
				amixer = apcm->amixers[apcm->n_srcc+j*multi+i];
				amixer->ops->set_input(amixer, out_ports[i]);
				amixer->ops->set_scale(amixer, INIT_VOL);
				amixer->ops->set_sum(amixer, NULL);
				amixer->ops->commit_raw_write(amixer);
				out_ports[i]->ops->next_conj(out_ports[i]);

				srcimp = apcm->srcimps[apcm->n_srcc+j*multi+i];
				srcimp->ops->map(srcimp, apcm->src,
							&amixer->rsc);
			}
		}
	} else {
		for (i = 0; i < multi; i++) {
			srcimp = apcm->srcimps[apcm->n_srcc+i];
			srcimp->ops->map(srcimp, apcm->src, out_ports[i]);
		}
	}

	ct_timer_prepare(apcm->timer);

	return 0;
}

static int atc_pcm_capture_start(struct ct_atc *atc, struct ct_atc_pcm *apcm)
{
	struct src *src;
	struct src_mgr *src_mgr = atc->rsc_mgrs[SRC];
	int i, multi;

	if (apcm->started)
		return 0;

	apcm->started = 1;
	multi = apcm->substream->runtime->channels;
	/* Set up converting SRCs */
	for (i = 0; i < apcm->n_srcc; i++) {
		src = apcm->srccs[i];
		src->ops->set_pm(src, ((i%multi) != (multi-1)));
		src_mgr->src_disable(src_mgr, src);
	}

	/*  Set up recording SRC */
	src = apcm->src;
	src->ops->set_sf(src, convert_format(apcm->substream->runtime->format));
	src->ops->set_sa(src, apcm->vm_block->addr);
	src->ops->set_la(src, apcm->vm_block->addr + apcm->vm_block->size);
	src->ops->set_ca(src, apcm->vm_block->addr);
	src_mgr->src_disable(src_mgr, src);

	/* Disable relevant SRCs firstly */
	src_mgr->commit_write(src_mgr);

	/* Enable SRCs respectively */
	for (i = 0; i < apcm->n_srcc; i++) {
		src = apcm->srccs[i];
		src->ops->set_state(src, SRC_STATE_RUN);
		src->ops->commit_write(src);
		src_mgr->src_enable_s(src_mgr, src);
	}
	src = apcm->src;
	src->ops->set_bm(src, 1);
	src->ops->set_state(src, SRC_STATE_RUN);
	src->ops->commit_write(src);
	src_mgr->src_enable_s(src_mgr, src);

	/* Enable relevant SRCs synchronously */
	src_mgr->commit_write(src_mgr);

	ct_timer_start(apcm->timer);
	return 0;
}

static int
atc_pcm_capture_position(struct ct_atc *atc, struct ct_atc_pcm *apcm)
{
	struct src *src = apcm->src;

	if (!src)
		return 0;
	return src->ops->get_ca(src) - apcm->vm_block->addr;
}

static int spdif_passthru_playback_get_resources(struct ct_atc *atc,
						 struct ct_atc_pcm *apcm)
{
	struct src_mgr *src_mgr = atc->rsc_mgrs[SRC];
	struct amixer_mgr *amixer_mgr = atc->rsc_mgrs[AMIXER];
	struct src_desc desc = {0};
	struct amixer_desc mix_dsc = {0};
	struct src *src;
	int err;
	int n_amixer = apcm->substream->runtime->channels, i;
	unsigned int pitch, rsr = atc->pll_rate;

	/* first release old resources */
	atc_pcm_release_resources(atc, apcm);

	/* Get SRC resource */
	desc.multi = apcm->substream->runtime->channels;
	desc.msr = 1;
	while (apcm->substream->runtime->rate > (rsr * desc.msr))
		desc.msr <<= 1;

	desc.mode = MEMRD;
	err = src_mgr->get_src(src_mgr, &desc, (struct src **)&apcm->src);
	if (err)
		goto error1;

	pitch = atc_get_pitch(apcm->substream->runtime->rate, (rsr * desc.msr));
	src = apcm->src;
	src->ops->set_pitch(src, pitch);
	src->ops->set_rom(src, select_rom(pitch));
	src->ops->set_sf(src, convert_format(apcm->substream->runtime->format));
	src->ops->set_pm(src, (src->ops->next_interleave(src) != NULL));
	src->ops->set_bp(src, 1);

	/* Get AMIXER resource */
	n_amixer = (n_amixer < 2) ? 2 : n_amixer;
	apcm->amixers = kzalloc(sizeof(void *)*n_amixer, GFP_KERNEL);
	if (!apcm->amixers) {
		err = -ENOMEM;
		goto error1;
	}
	mix_dsc.msr = desc.msr;
	for (i = 0, apcm->n_amixer = 0; i < n_amixer; i++) {
		err = amixer_mgr->get_amixer(amixer_mgr, &mix_dsc,
					(struct amixer **)&apcm->amixers[i]);
		if (err)
			goto error1;

		apcm->n_amixer++;
	}

	/* Set up device virtual mem map */
	err = ct_map_audio_buffer(atc, apcm);
	if (err < 0)
		goto error1;

	return 0;

error1:
	atc_pcm_release_resources(atc, apcm);
	return err;
}

static int atc_pll_init(struct ct_atc *atc, int rate)
{
	struct hw *hw = atc->hw;
	int err;
	err = hw->pll_init(hw, rate);
	atc->pll_rate = err ? 0 : rate;
	return err;
}

static int
spdif_passthru_playback_setup(struct ct_atc *atc, struct ct_atc_pcm *apcm)
{
	struct dao *dao = container_of(atc->daios[SPDIFOO], struct dao, daio);
	unsigned int rate = apcm->substream->runtime->rate;
	unsigned int status;
	int err = 0;
	unsigned char iec958_con_fs;

	switch (rate) {
	case 48000:
		iec958_con_fs = IEC958_AES3_CON_FS_48000;
		break;
	case 44100:
		iec958_con_fs = IEC958_AES3_CON_FS_44100;
		break;
	case 32000:
		iec958_con_fs = IEC958_AES3_CON_FS_32000;
		break;
	default:
		return -ENOENT;
	}

	mutex_lock(&atc->atc_mutex);
	dao->ops->get_spos(dao, &status);
	if (((status >> 24) & IEC958_AES3_CON_FS) != iec958_con_fs) {
		status &= ((~IEC958_AES3_CON_FS) << 24);
		status |= (iec958_con_fs << 24);
		dao->ops->set_spos(dao, status);
		dao->ops->commit_write(dao);
	}
	if ((rate != atc->pll_rate) && (32000 != rate))
		err = atc_pll_init(atc, rate);
	mutex_unlock(&atc->atc_mutex);

	return err;
}

static int
spdif_passthru_playback_prepare(struct ct_atc *atc, struct ct_atc_pcm *apcm)
{
	struct src *src;
	struct amixer *amixer;
	struct dao *dao;
	int err;
	int i;

	atc_pcm_release_resources(atc, apcm);

	/* Configure SPDIFOO and PLL to passthrough mode;
	 * determine pll_rate. */
	err = spdif_passthru_playback_setup(atc, apcm);
	if (err)
		return err;

	/* Get needed resources. */
	err = spdif_passthru_playback_get_resources(atc, apcm);
	if (err)
		return err;

	/* Connect resources */
	src = apcm->src;
	for (i = 0; i < apcm->n_amixer; i++) {
		amixer = apcm->amixers[i];
		amixer->ops->setup(amixer, &src->rsc, INIT_VOL, NULL);
		src = src->ops->next_interleave(src);
		if (!src)
			src = apcm->src;
	}
	/* Connect to SPDIFOO */
	mutex_lock(&atc->atc_mutex);
	dao = container_of(atc->daios[SPDIFOO], struct dao, daio);
	amixer = apcm->amixers[0];
	dao->ops->set_left_input(dao, &amixer->rsc);
	amixer = apcm->amixers[1];
	dao->ops->set_right_input(dao, &amixer->rsc);
	mutex_unlock(&atc->atc_mutex);

	ct_timer_prepare(apcm->timer);

	return 0;
}

static int atc_select_line_in(struct ct_atc *atc)
{
	struct hw *hw = atc->hw;
	struct ct_mixer *mixer = atc->mixer;
	struct src *src;

	if (hw->is_adc_source_selected(hw, ADC_LINEIN))
		return 0;

	mixer->set_input_left(mixer, MIX_MIC_IN, NULL);
	mixer->set_input_right(mixer, MIX_MIC_IN, NULL);

	hw->select_adc_source(hw, ADC_LINEIN);

	src = atc->srcs[2];
	mixer->set_input_left(mixer, MIX_LINE_IN, &src->rsc);
	src = atc->srcs[3];
	mixer->set_input_right(mixer, MIX_LINE_IN, &src->rsc);

	return 0;
}

static int atc_select_mic_in(struct ct_atc *atc)
{
	struct hw *hw = atc->hw;
	struct ct_mixer *mixer = atc->mixer;
	struct src *src;

	if (hw->is_adc_source_selected(hw, ADC_MICIN))
		return 0;

	mixer->set_input_left(mixer, MIX_LINE_IN, NULL);
	mixer->set_input_right(mixer, MIX_LINE_IN, NULL);

	hw->select_adc_source(hw, ADC_MICIN);

	src = atc->srcs[2];
	mixer->set_input_left(mixer, MIX_MIC_IN, &src->rsc);
	src = atc->srcs[3];
	mixer->set_input_right(mixer, MIX_MIC_IN, &src->rsc);

	return 0;
}

static int atc_have_digit_io_switch(struct ct_atc *atc)
{
	struct hw *hw = atc->hw;

	return hw->have_digit_io_switch(hw);
}

static int atc_select_digit_io(struct ct_atc *atc)
{
	struct hw *hw = atc->hw;

	if (hw->is_adc_source_selected(hw, ADC_NONE))
		return 0;

	hw->select_adc_source(hw, ADC_NONE);

	return 0;
}

static int atc_daio_unmute(struct ct_atc *atc, unsigned char state, int type)
{
	struct daio_mgr *daio_mgr = atc->rsc_mgrs[DAIO];

	if (state)
		daio_mgr->daio_enable(daio_mgr, atc->daios[type]);
	else
		daio_mgr->daio_disable(daio_mgr, atc->daios[type]);

	daio_mgr->commit_write(daio_mgr);

	return 0;
}

static int
atc_dao_get_status(struct ct_atc *atc, unsigned int *status, int type)
{
	struct dao *dao = container_of(atc->daios[type], struct dao, daio);
	return dao->ops->get_spos(dao, status);
}

static int
atc_dao_set_status(struct ct_atc *atc, unsigned int status, int type)
{
	struct dao *dao = container_of(atc->daios[type], struct dao, daio);

	dao->ops->set_spos(dao, status);
	dao->ops->commit_write(dao);
	return 0;
}

static int atc_line_front_unmute(struct ct_atc *atc, unsigned char state)
{
	return atc_daio_unmute(atc, state, LINEO1);
}

static int atc_line_surround_unmute(struct ct_atc *atc, unsigned char state)
{
	return atc_daio_unmute(atc, state, LINEO2);
}

static int atc_line_clfe_unmute(struct ct_atc *atc, unsigned char state)
{
	return atc_daio_unmute(atc, state, LINEO3);
}

static int atc_line_rear_unmute(struct ct_atc *atc, unsigned char state)
{
	return atc_daio_unmute(atc, state, LINEO4);
}

static int atc_line_in_unmute(struct ct_atc *atc, unsigned char state)
{
	return atc_daio_unmute(atc, state, LINEIM);
}

static int atc_spdif_out_unmute(struct ct_atc *atc, unsigned char state)
{
	return atc_daio_unmute(atc, state, SPDIFOO);
}

static int atc_spdif_in_unmute(struct ct_atc *atc, unsigned char state)
{
	return atc_daio_unmute(atc, state, SPDIFIO);
}

static int atc_spdif_out_get_status(struct ct_atc *atc, unsigned int *status)
{
	return atc_dao_get_status(atc, status, SPDIFOO);
}

static int atc_spdif_out_set_status(struct ct_atc *atc, unsigned int status)
{
	return atc_dao_set_status(atc, status, SPDIFOO);
}

static int atc_spdif_out_passthru(struct ct_atc *atc, unsigned char state)
{
	struct dao_desc da_dsc = {0};
	struct dao *dao;
	int err;
	struct ct_mixer *mixer = atc->mixer;
	struct rsc *rscs[2] = {NULL};
	unsigned int spos = 0;

	mutex_lock(&atc->atc_mutex);
	dao = container_of(atc->daios[SPDIFOO], struct dao, daio);
	da_dsc.msr = state ? 1 : atc->msr;
	da_dsc.passthru = state ? 1 : 0;
	err = dao->ops->reinit(dao, &da_dsc);
	if (state) {
		spos = IEC958_DEFAULT_CON;
	} else {
		mixer->get_output_ports(mixer, MIX_SPDIF_OUT,
					&rscs[0], &rscs[1]);
		dao->ops->set_left_input(dao, rscs[0]);
		dao->ops->set_right_input(dao, rscs[1]);
		/* Restore PLL to atc->rsr if needed. */
		if (atc->pll_rate != atc->rsr)
			err = atc_pll_init(atc, atc->rsr);
	}
	dao->ops->set_spos(dao, spos);
	dao->ops->commit_write(dao);
	mutex_unlock(&atc->atc_mutex);

	return err;
}

static int atc_release_resources(struct ct_atc *atc)
{
	int i;
	struct daio_mgr *daio_mgr = NULL;
	struct dao *dao = NULL;
	struct dai *dai = NULL;
	struct daio *daio = NULL;
	struct sum_mgr *sum_mgr = NULL;
	struct src_mgr *src_mgr = NULL;
	struct srcimp_mgr *srcimp_mgr = NULL;
	struct srcimp *srcimp = NULL;
	struct ct_mixer *mixer = NULL;

	/* disconnect internal mixer objects */
	if (atc->mixer) {
		mixer = atc->mixer;
		mixer->set_input_left(mixer, MIX_LINE_IN, NULL);
		mixer->set_input_right(mixer, MIX_LINE_IN, NULL);
		mixer->set_input_left(mixer, MIX_MIC_IN, NULL);
		mixer->set_input_right(mixer, MIX_MIC_IN, NULL);
		mixer->set_input_left(mixer, MIX_SPDIF_IN, NULL);
		mixer->set_input_right(mixer, MIX_SPDIF_IN, NULL);
	}

	if (atc->daios) {
		daio_mgr = (struct daio_mgr *)atc->rsc_mgrs[DAIO];
		for (i = 0; i < atc->n_daio; i++) {
			daio = atc->daios[i];
			if (daio->type < LINEIM) {
				dao = container_of(daio, struct dao, daio);
				dao->ops->clear_left_input(dao);
				dao->ops->clear_right_input(dao);
			} else {
				dai = container_of(daio, struct dai, daio);
				/* some thing to do for dai ... */
			}
			daio_mgr->put_daio(daio_mgr, daio);
		}
		kfree(atc->daios);
		atc->daios = NULL;
	}

	if (atc->pcm) {
		sum_mgr = atc->rsc_mgrs[SUM];
		for (i = 0; i < atc->n_pcm; i++)
			sum_mgr->put_sum(sum_mgr, atc->pcm[i]);

		kfree(atc->pcm);
		atc->pcm = NULL;
	}

	if (atc->srcs) {
		src_mgr = atc->rsc_mgrs[SRC];
		for (i = 0; i < atc->n_src; i++)
			src_mgr->put_src(src_mgr, atc->srcs[i]);

		kfree(atc->srcs);
		atc->srcs = NULL;
	}

	if (atc->srcimps) {
		srcimp_mgr = atc->rsc_mgrs[SRCIMP];
		for (i = 0; i < atc->n_srcimp; i++) {
			srcimp = atc->srcimps[i];
			srcimp->ops->unmap(srcimp);
			srcimp_mgr->put_srcimp(srcimp_mgr, atc->srcimps[i]);
		}
		kfree(atc->srcimps);
		atc->srcimps = NULL;
	}

	return 0;
}

static int ct_atc_destroy(struct ct_atc *atc)
{
	int i = 0;

	if (!atc)
		return 0;

	if (atc->timer) {
		ct_timer_free(atc->timer);
		atc->timer = NULL;
	}

	atc_release_resources(atc);

	/* Destroy internal mixer objects */
	if (atc->mixer)
		ct_mixer_destroy(atc->mixer);

	for (i = 0; i < NUM_RSCTYP; i++) {
		if (rsc_mgr_funcs[i].destroy && atc->rsc_mgrs[i])
			rsc_mgr_funcs[i].destroy(atc->rsc_mgrs[i]);

	}

	if (atc->hw)
		destroy_hw_obj((struct hw *)atc->hw);

	/* Destroy device virtual memory manager object */
	if (atc->vm) {
		ct_vm_destroy(atc->vm);
		atc->vm = NULL;
	}

	kfree(atc);

	return 0;
}

static int atc_dev_free(struct snd_device *dev)
{
	struct ct_atc *atc = dev->device_data;
	return ct_atc_destroy(atc);
}

static int __devinit atc_identify_card(struct ct_atc *atc)
{
	const struct snd_pci_quirk *p;
	const struct snd_pci_quirk *list;

	switch (atc->chip_type) {
	case ATC20K1:
		atc->chip_name = "20K1";
		list = subsys_20k1_list;
		break;
	case ATC20K2:
		atc->chip_name = "20K2";
		list = subsys_20k2_list;
		break;
	default:
		return -ENOENT;
	}
	p = snd_pci_quirk_lookup(atc->pci, list);
	if (p) {
		if (p->value < 0) {
			printk(KERN_ERR "ctxfi: "
			       "Device %04x:%04x is black-listed\n",
			       atc->pci->subsystem_vendor,
			       atc->pci->subsystem_device);
			return -ENOENT;
		}
		atc->model = p->value;
	} else {
		if (atc->chip_type == ATC20K1)
			atc->model = CT20K1_UNKNOWN;
		else
			atc->model = CT20K2_UNKNOWN;
	}
	atc->model_name = ct_subsys_name[atc->model];
	snd_printd("ctxfi: chip %s model %s (%04x:%04x) is found\n",
		   atc->chip_name, atc->model_name,
		   atc->pci->subsystem_vendor,
		   atc->pci->subsystem_device);
	return 0;
}

int __devinit ct_atc_create_alsa_devs(struct ct_atc *atc)
{
	enum CTALSADEVS i;
	int err;

	alsa_dev_funcs[MIXER].public_name = atc->chip_name;

	for (i = 0; i < NUM_CTALSADEVS; i++) {
		if (!alsa_dev_funcs[i].create)
			continue;

		err = alsa_dev_funcs[i].create(atc, i,
				alsa_dev_funcs[i].public_name);
		if (err) {
			printk(KERN_ERR "ctxfi: "
			       "Creating alsa device %d failed!\n", i);
			return err;
		}
	}

	return 0;
}

static int __devinit atc_create_hw_devs(struct ct_atc *atc)
{
	struct hw *hw;
	struct card_conf info = {0};
	int i, err;

	err = create_hw_obj(atc->pci, atc->chip_type, atc->model, &hw);
	if (err) {
		printk(KERN_ERR "Failed to create hw obj!!!\n");
		return err;
	}
	atc->hw = hw;

	/* Initialize card hardware. */
	info.rsr = atc->rsr;
	info.msr = atc->msr;
	info.vm_pgt_phys = atc_get_ptp_phys(atc, 0);
	err = hw->card_init(hw, &info);
	if (err < 0)
		return err;

	for (i = 0; i < NUM_RSCTYP; i++) {
		if (!rsc_mgr_funcs[i].create)
			continue;

		err = rsc_mgr_funcs[i].create(atc->hw, &atc->rsc_mgrs[i]);
		if (err) {
			printk(KERN_ERR "ctxfi: "
			       "Failed to create rsc_mgr %d!!!\n", i);
			return err;
		}
	}

	return 0;
}

static int atc_get_resources(struct ct_atc *atc)
{
	struct daio_desc da_desc = {0};
	struct daio_mgr *daio_mgr;
	struct src_desc src_dsc = {0};
	struct src_mgr *src_mgr;
	struct srcimp_desc srcimp_dsc = {0};
	struct srcimp_mgr *srcimp_mgr;
	struct sum_desc sum_dsc = {0};
	struct sum_mgr *sum_mgr;
	int err, i;

	atc->daios = kzalloc(sizeof(void *)*(DAIONUM), GFP_KERNEL);
	if (!atc->daios)
		return -ENOMEM;

	atc->srcs = kzalloc(sizeof(void *)*(2*2), GFP_KERNEL);
	if (!atc->srcs)
		return -ENOMEM;

	atc->srcimps = kzalloc(sizeof(void *)*(2*2), GFP_KERNEL);
	if (!atc->srcimps)
		return -ENOMEM;

	atc->pcm = kzalloc(sizeof(void *)*(2*4), GFP_KERNEL);
	if (!atc->pcm)
		return -ENOMEM;

	daio_mgr = (struct daio_mgr *)atc->rsc_mgrs[DAIO];
	da_desc.msr = atc->msr;
	for (i = 0, atc->n_daio = 0; i < DAIONUM-1; i++) {
		da_desc.type = i;
		err = daio_mgr->get_daio(daio_mgr, &da_desc,
					(struct daio **)&atc->daios[i]);
		if (err) {
			printk(KERN_ERR "ctxfi: Failed to get DAIO "
					"resource %d!!!\n", i);
			return err;
		}
		atc->n_daio++;
	}
	if (atc->model == CTSB073X)
		da_desc.type = SPDIFI1;
	else
		da_desc.type = SPDIFIO;
	err = daio_mgr->get_daio(daio_mgr, &da_desc,
				(struct daio **)&atc->daios[i]);
	if (err) {
		printk(KERN_ERR "ctxfi: Failed to get S/PDIF-in resource!!!\n");
		return err;
	}
	atc->n_daio++;

	src_mgr = atc->rsc_mgrs[SRC];
	src_dsc.multi = 1;
	src_dsc.msr = atc->msr;
	src_dsc.mode = ARCRW;
	for (i = 0, atc->n_src = 0; i < (2*2); i++) {
		err = src_mgr->get_src(src_mgr, &src_dsc,
					(struct src **)&atc->srcs[i]);
		if (err)
			return err;

		atc->n_src++;
	}

	srcimp_mgr = atc->rsc_mgrs[SRCIMP];
	srcimp_dsc.msr = 8; /* SRCIMPs for S/PDIFIn SRT */
	for (i = 0, atc->n_srcimp = 0; i < (2*1); i++) {
		err = srcimp_mgr->get_srcimp(srcimp_mgr, &srcimp_dsc,
					(struct srcimp **)&atc->srcimps[i]);
		if (err)
			return err;

		atc->n_srcimp++;
	}
	srcimp_dsc.msr = 8; /* SRCIMPs for LINE/MICIn SRT */
	for (i = 0; i < (2*1); i++) {
		err = srcimp_mgr->get_srcimp(srcimp_mgr, &srcimp_dsc,
				(struct srcimp **)&atc->srcimps[2*1+i]);
		if (err)
			return err;

		atc->n_srcimp++;
	}

	sum_mgr = atc->rsc_mgrs[SUM];
	sum_dsc.msr = atc->msr;
	for (i = 0, atc->n_pcm = 0; i < (2*4); i++) {
		err = sum_mgr->get_sum(sum_mgr, &sum_dsc,
					(struct sum **)&atc->pcm[i]);
		if (err)
			return err;

		atc->n_pcm++;
	}

	return 0;
}

static void
atc_connect_dai(struct src_mgr *src_mgr, struct dai *dai,
		struct src **srcs, struct srcimp **srcimps)
{
	struct rsc *rscs[2] = {NULL};
	struct src *src;
	struct srcimp *srcimp;
	int i = 0;

	rscs[0] = &dai->daio.rscl;
	rscs[1] = &dai->daio.rscr;
	for (i = 0; i < 2; i++) {
		src = srcs[i];
		srcimp = srcimps[i];
		srcimp->ops->map(srcimp, src, rscs[i]);
		src_mgr->src_disable(src_mgr, src);
	}

	src_mgr->commit_write(src_mgr); /* Actually disable SRCs */

	src = srcs[0];
	src->ops->set_pm(src, 1);
	for (i = 0; i < 2; i++) {
		src = srcs[i];
		src->ops->set_state(src, SRC_STATE_RUN);
		src->ops->commit_write(src);
		src_mgr->src_enable_s(src_mgr, src);
	}

	dai->ops->set_srt_srcl(dai, &(srcs[0]->rsc));
	dai->ops->set_srt_srcr(dai, &(srcs[1]->rsc));

	dai->ops->set_enb_src(dai, 1);
	dai->ops->set_enb_srt(dai, 1);
	dai->ops->commit_write(dai);

	src_mgr->commit_write(src_mgr); /* Synchronously enable SRCs */
}

static void atc_connect_resources(struct ct_atc *atc)
{
	struct dai *dai;
	struct dao *dao;
	struct src *src;
	struct sum *sum;
	struct ct_mixer *mixer;
	struct rsc *rscs[2] = {NULL};
	int i, j;

	mixer = atc->mixer;

	for (i = MIX_WAVE_FRONT, j = LINEO1; i <= MIX_SPDIF_OUT; i++, j++) {
		mixer->get_output_ports(mixer, i, &rscs[0], &rscs[1]);
		dao = container_of(atc->daios[j], struct dao, daio);
		dao->ops->set_left_input(dao, rscs[0]);
		dao->ops->set_right_input(dao, rscs[1]);
	}

	dai = container_of(atc->daios[LINEIM], struct dai, daio);
	atc_connect_dai(atc->rsc_mgrs[SRC], dai,
			(struct src **)&atc->srcs[2],
			(struct srcimp **)&atc->srcimps[2]);
	src = atc->srcs[2];
	mixer->set_input_left(mixer, MIX_LINE_IN, &src->rsc);
	src = atc->srcs[3];
	mixer->set_input_right(mixer, MIX_LINE_IN, &src->rsc);

	dai = container_of(atc->daios[SPDIFIO], struct dai, daio);
	atc_connect_dai(atc->rsc_mgrs[SRC], dai,
			(struct src **)&atc->srcs[0],
			(struct srcimp **)&atc->srcimps[0]);

	src = atc->srcs[0];
	mixer->set_input_left(mixer, MIX_SPDIF_IN, &src->rsc);
	src = atc->srcs[1];
	mixer->set_input_right(mixer, MIX_SPDIF_IN, &src->rsc);

	for (i = MIX_PCMI_FRONT, j = 0; i <= MIX_PCMI_SURROUND; i++, j += 2) {
		sum = atc->pcm[j];
		mixer->set_input_left(mixer, i, &sum->rsc);
		sum = atc->pcm[j+1];
		mixer->set_input_right(mixer, i, &sum->rsc);
	}
}

#ifdef CONFIG_PM
static int atc_suspend(struct ct_atc *atc, pm_message_t state)
{
	int i;
	struct hw *hw = atc->hw;

	snd_power_change_state(atc->card, SNDRV_CTL_POWER_D3hot);

	for (i = FRONT; i < NUM_PCMS; i++) {
		if (!atc->pcms[i])
			continue;

		snd_pcm_suspend_all(atc->pcms[i]);
	}

	atc_release_resources(atc);

	hw->suspend(hw, state);

	return 0;
}

static int atc_hw_resume(struct ct_atc *atc)
{
	struct hw *hw = atc->hw;
	struct card_conf info = {0};

	/* Re-initialize card hardware. */
	info.rsr = atc->rsr;
	info.msr = atc->msr;
	info.vm_pgt_phys = atc_get_ptp_phys(atc, 0);
	return hw->resume(hw, &info);
}

static int atc_resources_resume(struct ct_atc *atc)
{
	struct ct_mixer *mixer;
	int err = 0;

	/* Get resources */
	err = atc_get_resources(atc);
	if (err < 0) {
		atc_release_resources(atc);
		return err;
	}

	/* Build topology */
	atc_connect_resources(atc);

	mixer = atc->mixer;
	mixer->resume(mixer);

	return 0;
}

static int atc_resume(struct ct_atc *atc)
{
	int err = 0;

	/* Do hardware resume. */
	err = atc_hw_resume(atc);
	if (err < 0) {
		printk(KERN_ERR "ctxfi: pci_enable_device failed, "
		       "disabling device\n");
		snd_card_disconnect(atc->card);
		return err;
	}

	err = atc_resources_resume(atc);
	if (err < 0)
		return err;

	snd_power_change_state(atc->card, SNDRV_CTL_POWER_D0);

	return 0;
}
#endif

static struct ct_atc atc_preset __devinitdata = {
	.map_audio_buffer = ct_map_audio_buffer,
	.unmap_audio_buffer = ct_unmap_audio_buffer,
	.pcm_playback_prepare = atc_pcm_playback_prepare,
	.pcm_release_resources = atc_pcm_release_resources,
	.pcm_playback_start = atc_pcm_playback_start,
	.pcm_playback_stop = atc_pcm_stop,
	.pcm_playback_position = atc_pcm_playback_position,
	.pcm_capture_prepare = atc_pcm_capture_prepare,
	.pcm_capture_start = atc_pcm_capture_start,
	.pcm_capture_stop = atc_pcm_stop,
	.pcm_capture_position = atc_pcm_capture_position,
	.spdif_passthru_playback_prepare = spdif_passthru_playback_prepare,
	.get_ptp_phys = atc_get_ptp_phys,
	.select_line_in = atc_select_line_in,
	.select_mic_in = atc_select_mic_in,
	.select_digit_io = atc_select_digit_io,
	.line_front_unmute = atc_line_front_unmute,
	.line_surround_unmute = atc_line_surround_unmute,
	.line_clfe_unmute = atc_line_clfe_unmute,
	.line_rear_unmute = atc_line_rear_unmute,
	.line_in_unmute = atc_line_in_unmute,
	.spdif_out_unmute = atc_spdif_out_unmute,
	.spdif_in_unmute = atc_spdif_in_unmute,
	.spdif_out_get_status = atc_spdif_out_get_status,
	.spdif_out_set_status = atc_spdif_out_set_status,
	.spdif_out_passthru = atc_spdif_out_passthru,
	.have_digit_io_switch = atc_have_digit_io_switch,
#ifdef CONFIG_PM
	.suspend = atc_suspend,
	.resume = atc_resume,
#endif
};

/**
 *  ct_atc_create - create and initialize a hardware manager
 *  @card: corresponding alsa card object
 *  @pci: corresponding kernel pci device object
 *  @ratc: return created object address in it
 *
 *  Creates and initializes a hardware manager.
 *
 *  Creates kmallocated ct_atc structure. Initializes hardware.
 *  Returns 0 if suceeds, or negative error code if fails.
 */

int __devinit ct_atc_create(struct snd_card *card, struct pci_dev *pci,
			    unsigned int rsr, unsigned int msr,
			    int chip_type, struct ct_atc **ratc)
{
	struct ct_atc *atc;
	static struct snd_device_ops ops = {
		.dev_free = atc_dev_free,
	};
	int err;

	*ratc = NULL;

	atc = kzalloc(sizeof(*atc), GFP_KERNEL);
	if (!atc)
		return -ENOMEM;

	/* Set operations */
	*atc = atc_preset;

	atc->card = card;
	atc->pci = pci;
	atc->rsr = rsr;
	atc->msr = msr;
	atc->chip_type = chip_type;

	mutex_init(&atc->atc_mutex);

	/* Find card model */
	err = atc_identify_card(atc);
	if (err < 0) {
		printk(KERN_ERR "ctatc: Card not recognised\n");
		goto error1;
	}

	/* Set up device virtual memory management object */
	err = ct_vm_create(&atc->vm);
	if (err < 0)
		goto error1;

	/* Create all atc hw devices */
	err = atc_create_hw_devs(atc);
	if (err < 0)
		goto error1;

	err = ct_mixer_create(atc, (struct ct_mixer **)&atc->mixer);
	if (err) {
		printk(KERN_ERR "ctxfi: Failed to create mixer obj!!!\n");
		goto error1;
	}

	/* Get resources */
	err = atc_get_resources(atc);
	if (err < 0)
		goto error1;

	/* Build topology */
	atc_connect_resources(atc);

	atc->timer = ct_timer_new(atc);
	if (!atc->timer)
		goto error1;

	err = snd_device_new(card, SNDRV_DEV_LOWLEVEL, atc, &ops);
	if (err < 0)
		goto error1;

	snd_card_set_dev(card, &pci->dev);

	*ratc = atc;
	return 0;

error1:
	ct_atc_destroy(atc);
	printk(KERN_ERR "ctxfi: Something wrong!!!\n");
	return err;
}<|MERGE_RESOLUTION|>--- conflicted
+++ resolved
@@ -240,11 +240,7 @@
 	} else if (pitch == 0x02000000) {
 		/* pitch == 2 */
 		return 3;
-<<<<<<< HEAD
-	} else if (pitch >= 0x0 && pitch <= 0x08000000) {
-=======
 	} else if (pitch <= 0x08000000) {
->>>>>>> ad1cd745
 		/* 0 <= pitch <= 8 */
 		return 0;
 	} else {
