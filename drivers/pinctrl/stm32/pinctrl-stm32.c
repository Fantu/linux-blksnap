--- conflicted
+++ resolved
@@ -290,11 +290,7 @@
 }
 
 static int stm32_gpio_domain_activate(struct irq_domain *d,
-<<<<<<< HEAD
-				      struct irq_data *irq_data, bool early)
-=======
 				      struct irq_data *irq_data, bool reserve)
->>>>>>> 5fa4ec9c
 {
 	struct stm32_gpio_bank *bank = d->host_data;
 	struct stm32_pinctrl *pctl = dev_get_drvdata(bank->gpio_chip.parent);
