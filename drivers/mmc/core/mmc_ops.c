--- conflicted
+++ resolved
@@ -19,15 +19,9 @@
 #include "host.h"
 #include "mmc_ops.h"
 
-<<<<<<< HEAD
-#define MMC_OPS_TIMEOUT_MS		(10 * 60 * 1000) /* 10min*/
-#define MMC_BKOPS_TIMEOUT_MS		(120 * 1000) /* 120s */
-#define MMC_CACHE_FLUSH_TIMEOUT_MS	(30 * 1000) /* 30s */
-=======
 #define MMC_BKOPS_TIMEOUT_MS		(120 * 1000) /* 120s */
 #define MMC_CACHE_FLUSH_TIMEOUT_MS	(30 * 1000) /* 30s */
 #define MMC_SANITIZE_TIMEOUT_MS		(240 * 1000) /* 240s */
->>>>>>> 04d5ce62
 
 static const u8 tuning_blk_pattern_4bit[] = {
 	0xff, 0x0f, 0xff, 0x00, 0xff, 0xcc, 0xc3, 0xcc,
