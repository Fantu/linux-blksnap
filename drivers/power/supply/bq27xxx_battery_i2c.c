// SPDX-License-Identifier: GPL-2.0
/*
 * BQ27xxx battery monitor I2C driver
 *
 * Copyright (C) 2015 Texas Instruments Incorporated - https://www.ti.com/
 *	Andrew F. Davis <afd@ti.com>
 */

#include <linux/i2c.h>
#include <linux/interrupt.h>
#include <linux/module.h>
#include <asm/unaligned.h>

#include <linux/power/bq27xxx_battery.h>

static DEFINE_IDA(battery_id);

static irqreturn_t bq27xxx_battery_irq_handler_thread(int irq, void *data)
{
	struct bq27xxx_device_info *di = data;

	bq27xxx_battery_update(di);

	return IRQ_HANDLED;
}

static int bq27xxx_battery_i2c_read(struct bq27xxx_device_info *di, u8 reg,
				    bool single)
{
	struct i2c_client *client = to_i2c_client(di->dev);
	struct i2c_msg msg[2];
	u8 data[2];
	int ret;

	if (!client->adapter)
		return -ENODEV;

	msg[0].addr = client->addr;
	msg[0].flags = 0;
	msg[0].buf = &reg;
	msg[0].len = sizeof(reg);
	msg[1].addr = client->addr;
	msg[1].flags = I2C_M_RD;
	msg[1].buf = data;
	if (single)
		msg[1].len = 1;
	else
		msg[1].len = 2;

	ret = i2c_transfer(client->adapter, msg, ARRAY_SIZE(msg));
	if (ret < 0)
		return ret;

	if (!single)
		ret = get_unaligned_le16(data);
	else
		ret = data[0];

	return ret;
}

static int bq27xxx_battery_i2c_write(struct bq27xxx_device_info *di, u8 reg,
				     int value, bool single)
{
	struct i2c_client *client = to_i2c_client(di->dev);
	struct i2c_msg msg;
	u8 data[4];
	int ret;

	if (!client->adapter)
		return -ENODEV;

	data[0] = reg;
	if (single) {
		data[1] = (u8) value;
		msg.len = 2;
	} else {
		put_unaligned_le16(value, &data[1]);
		msg.len = 3;
	}

	msg.buf = data;
	msg.addr = client->addr;
	msg.flags = 0;

	ret = i2c_transfer(client->adapter, &msg, 1);
	if (ret < 0)
		return ret;
	if (ret != 1)
		return -EINVAL;
	return 0;
}

static int bq27xxx_battery_i2c_bulk_read(struct bq27xxx_device_info *di, u8 reg,
					 u8 *data, int len)
{
	struct i2c_client *client = to_i2c_client(di->dev);
	int ret;

	if (!client->adapter)
		return -ENODEV;

	ret = i2c_smbus_read_i2c_block_data(client, reg, len, data);
	if (ret < 0)
		return ret;
	if (ret != len)
		return -EINVAL;
	return 0;
}

static int bq27xxx_battery_i2c_bulk_write(struct bq27xxx_device_info *di,
					  u8 reg, u8 *data, int len)
{
	struct i2c_client *client = to_i2c_client(di->dev);
	struct i2c_msg msg;
	u8 buf[33];
	int ret;

	if (!client->adapter)
		return -ENODEV;

	buf[0] = reg;
	memcpy(&buf[1], data, len);

	msg.buf = buf;
	msg.addr = client->addr;
	msg.flags = 0;
	msg.len = len + 1;

	ret = i2c_transfer(client->adapter, &msg, 1);
	if (ret < 0)
		return ret;
	if (ret != 1)
		return -EINVAL;
	return 0;
}

static void bq27xxx_battery_i2c_devm_ida_free(void *data)
{
	int num = (long)data;

	ida_free(&battery_id, num);
}

static int bq27xxx_battery_i2c_probe(struct i2c_client *client)
{
	const struct i2c_device_id *id = i2c_client_get_device_id(client);
	struct bq27xxx_device_info *di;
	int ret;
	char *name;
	long num;

	/* Get new ID for the new battery device */
	num = ida_alloc(&battery_id, GFP_KERNEL);
	if (num < 0)
		return num;
	ret = devm_add_action_or_reset(&client->dev,
				       bq27xxx_battery_i2c_devm_ida_free,
				       (void *)num);
	if (ret)
		return ret;

	name = devm_kasprintf(&client->dev, GFP_KERNEL, "%s-%ld", id->name, num);
	if (!name)
		return -ENOMEM;

	di = devm_kzalloc(&client->dev, sizeof(*di), GFP_KERNEL);
	if (!di)
		return -ENOMEM;

	di->dev = &client->dev;
	di->chip = id->driver_data;
	di->name = name;

	di->bus.read = bq27xxx_battery_i2c_read;
	di->bus.write = bq27xxx_battery_i2c_write;
	di->bus.read_bulk = bq27xxx_battery_i2c_bulk_read;
	di->bus.write_bulk = bq27xxx_battery_i2c_bulk_write;

	ret = bq27xxx_battery_setup(di);
	if (ret)
		return ret;

	/* Schedule a polling after about 1 min */
	schedule_delayed_work(&di->work, 60 * HZ);

	i2c_set_clientdata(client, di);

	if (client->irq) {
		ret = request_threaded_irq(client->irq,
				NULL, bq27xxx_battery_irq_handler_thread,
				IRQF_ONESHOT,
				di->name, di);
		if (ret) {
			dev_err(&client->dev,
				"Unable to register IRQ %d error %d\n",
				client->irq, ret);
			bq27xxx_battery_teardown(di);
			return ret;
		}
	}

	return 0;
}

static void bq27xxx_battery_i2c_remove(struct i2c_client *client)
{
	struct bq27xxx_device_info *di = i2c_get_clientdata(client);

	if (client->irq)
		free_irq(client->irq, di);
<<<<<<< HEAD

	bq27xxx_battery_teardown(di);
=======
>>>>>>> f6cef5f8

	bq27xxx_battery_teardown(di);
}

static const struct i2c_device_id bq27xxx_i2c_id_table[] = {
	{ "bq27200", BQ27000 },
	{ "bq27210", BQ27010 },
	{ "bq27500", BQ2750X },
	{ "bq27510", BQ2751X },
	{ "bq27520", BQ2752X },
	{ "bq27500-1", BQ27500 },
	{ "bq27510g1", BQ27510G1 },
	{ "bq27510g2", BQ27510G2 },
	{ "bq27510g3", BQ27510G3 },
	{ "bq27520g1", BQ27520G1 },
	{ "bq27520g2", BQ27520G2 },
	{ "bq27520g3", BQ27520G3 },
	{ "bq27520g4", BQ27520G4 },
	{ "bq27521", BQ27521 },
	{ "bq27530", BQ27530 },
	{ "bq27531", BQ27531 },
	{ "bq27541", BQ27541 },
	{ "bq27542", BQ27542 },
	{ "bq27546", BQ27546 },
	{ "bq27742", BQ27742 },
	{ "bq27545", BQ27545 },
	{ "bq27411", BQ27411 },
	{ "bq27421", BQ27421 },
	{ "bq27425", BQ27425 },
	{ "bq27426", BQ27426 },
	{ "bq27441", BQ27441 },
	{ "bq27621", BQ27621 },
	{ "bq27z561", BQ27Z561 },
	{ "bq28z610", BQ28Z610 },
	{ "bq34z100", BQ34Z100 },
	{ "bq78z100", BQ78Z100 },
	{},
};
MODULE_DEVICE_TABLE(i2c, bq27xxx_i2c_id_table);

#ifdef CONFIG_OF
static const struct of_device_id bq27xxx_battery_i2c_of_match_table[] = {
	{ .compatible = "ti,bq27200" },
	{ .compatible = "ti,bq27210" },
	{ .compatible = "ti,bq27500" },
	{ .compatible = "ti,bq27510" },
	{ .compatible = "ti,bq27520" },
	{ .compatible = "ti,bq27500-1" },
	{ .compatible = "ti,bq27510g1" },
	{ .compatible = "ti,bq27510g2" },
	{ .compatible = "ti,bq27510g3" },
	{ .compatible = "ti,bq27520g1" },
	{ .compatible = "ti,bq27520g2" },
	{ .compatible = "ti,bq27520g3" },
	{ .compatible = "ti,bq27520g4" },
	{ .compatible = "ti,bq27521" },
	{ .compatible = "ti,bq27530" },
	{ .compatible = "ti,bq27531" },
	{ .compatible = "ti,bq27541" },
	{ .compatible = "ti,bq27542" },
	{ .compatible = "ti,bq27546" },
	{ .compatible = "ti,bq27742" },
	{ .compatible = "ti,bq27545" },
	{ .compatible = "ti,bq27411" },
	{ .compatible = "ti,bq27421" },
	{ .compatible = "ti,bq27425" },
	{ .compatible = "ti,bq27426" },
	{ .compatible = "ti,bq27441" },
	{ .compatible = "ti,bq27621" },
	{ .compatible = "ti,bq27z561" },
	{ .compatible = "ti,bq28z610" },
	{ .compatible = "ti,bq34z100" },
	{ .compatible = "ti,bq78z100" },
	{},
};
MODULE_DEVICE_TABLE(of, bq27xxx_battery_i2c_of_match_table);
#endif

static struct i2c_driver bq27xxx_battery_i2c_driver = {
	.driver = {
		.name = "bq27xxx-battery",
		.of_match_table = of_match_ptr(bq27xxx_battery_i2c_of_match_table),
		.pm = &bq27xxx_battery_battery_pm_ops,
	},
	.probe = bq27xxx_battery_i2c_probe,
	.remove = bq27xxx_battery_i2c_remove,
	.id_table = bq27xxx_i2c_id_table,
};
module_i2c_driver(bq27xxx_battery_i2c_driver);

MODULE_AUTHOR("Andrew F. Davis <afd@ti.com>");
MODULE_DESCRIPTION("BQ27xxx battery monitor i2c driver");
MODULE_LICENSE("GPL");<|MERGE_RESOLUTION|>--- conflicted
+++ resolved
@@ -209,11 +209,6 @@
 
 	if (client->irq)
 		free_irq(client->irq, di);
-<<<<<<< HEAD
-
-	bq27xxx_battery_teardown(di);
-=======
->>>>>>> f6cef5f8
 
 	bq27xxx_battery_teardown(di);
 }
