--- conflicted
+++ resolved
@@ -141,11 +141,7 @@
 		struct ppa_addr ppa = ppa_list[i];
 		struct pblk_line *line;
 
-<<<<<<< HEAD
-		line = &pblk->lines[pblk_dev_ppa_to_line(ppa)];
-=======
 		line = &pblk->lines[pblk_ppa_to_line(ppa)];
->>>>>>> 661e50bc
 		kref_put(&line->ref, pblk_line_put_wq);
 	}
 }
@@ -162,10 +158,7 @@
 static void __pblk_end_io_read(struct pblk *pblk, struct nvm_rq *rqd,
 			       bool put_line)
 {
-<<<<<<< HEAD
-=======
 	struct nvm_tgt_dev *dev = pblk->dev;
->>>>>>> 661e50bc
 	struct pblk_g_ctx *r_ctx = nvm_rq_to_pdu(rqd);
 	struct bio *bio = rqd->bio;
 	unsigned long start_time = r_ctx->start_time;
@@ -204,15 +197,9 @@
 	__pblk_end_io_read(pblk, rqd, true);
 }
 
-<<<<<<< HEAD
-static int pblk_fill_partial_read_bio(struct pblk *pblk, struct nvm_rq *rqd,
-				      unsigned int bio_init_idx,
-				      unsigned long *read_bitmap)
-=======
 static int pblk_partial_read_bio(struct pblk *pblk, struct nvm_rq *rqd,
 				 unsigned int bio_init_idx,
 				 unsigned long *read_bitmap)
->>>>>>> 661e50bc
 {
 	struct bio *new_bio, *bio = rqd->bio;
 	struct pblk_sec_meta *meta_list = rqd->meta_list;
@@ -287,11 +274,7 @@
 	i = 0;
 	hole = find_first_zero_bit(read_bitmap, nr_secs);
 	do {
-<<<<<<< HEAD
-		int line_id = pblk_dev_ppa_to_line(rqd->ppa_list[i]);
-=======
 		int line_id = pblk_ppa_to_line(rqd->ppa_list[i]);
->>>>>>> 661e50bc
 		struct pblk_line *line = &pblk->lines[line_id];
 
 		kref_put(&line->ref, pblk_line_put);
@@ -380,10 +363,7 @@
 int pblk_submit_read(struct pblk *pblk, struct bio *bio)
 {
 	struct nvm_tgt_dev *dev = pblk->dev;
-<<<<<<< HEAD
-=======
 	struct request_queue *q = dev->q;
->>>>>>> 661e50bc
 	sector_t blba = pblk_get_lba(bio);
 	unsigned int nr_secs = pblk_get_secs(bio);
 	struct pblk_g_ctx *r_ctx;
@@ -398,11 +378,8 @@
 					(unsigned long long)blba, nr_secs);
 		return NVM_IO_ERR;
 	}
-<<<<<<< HEAD
-=======
 
 	generic_start_io_acct(q, READ, bio_sectors(bio), &pblk->disk->part0);
->>>>>>> 661e50bc
 
 	bitmap_zero(&read_bitmap, nr_secs);
 
@@ -415,10 +392,7 @@
 	rqd->end_io = pblk_end_io_read;
 
 	r_ctx = nvm_rq_to_pdu(rqd);
-<<<<<<< HEAD
-=======
 	r_ctx->start_time = jiffies;
->>>>>>> 661e50bc
 	r_ctx->lba = blba;
 
 	/* Save the index for this bio's start. This is needed in case
@@ -482,12 +456,9 @@
 
 fail_rqd_free:
 	pblk_free_rqd(pblk, rqd, PBLK_READ);
-<<<<<<< HEAD
-=======
 	return ret;
 fail_end_io:
 	__pblk_end_io_read(pblk, rqd, false);
->>>>>>> 661e50bc
 	return ret;
 }
 
