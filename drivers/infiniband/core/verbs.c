--- conflicted
+++ resolved
@@ -896,7 +896,6 @@
 } qp_state_table[IB_QPS_ERR + 1][IB_QPS_ERR + 1] = {
 	[IB_QPS_RESET] = {
 		[IB_QPS_RESET] = { .valid = 1 },
-		[IB_QPS_ERR] =   { .valid = 1 },
 		[IB_QPS_INIT]  = {
 			.valid = 1,
 			.req_param = {
@@ -1299,15 +1298,11 @@
 		if (ret)
 			return ret;
 	}
-<<<<<<< HEAD
-	return ib_security_modify_qp(qp, attr, attr_mask, udata);
-=======
 	ret = ib_security_modify_qp(qp, attr, attr_mask, udata);
 	if (!ret && (attr_mask & IB_QP_PORT))
 		qp->port = attr->port_num;
 
 	return ret;
->>>>>>> f5fd4a67
 }
 EXPORT_SYMBOL(ib_modify_qp_with_udata);
 
