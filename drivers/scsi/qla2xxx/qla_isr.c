--- conflicted
+++ resolved
@@ -1405,10 +1405,7 @@
 		ql_dbg(ql_dbg_async, vha, 0x5052,
 		    "D-Port Diagnostics: %04x %04x %04x %04x\n",
 		    mb[0], mb[1], mb[2], mb[3]);
-<<<<<<< HEAD
-=======
 		memcpy(vha->dport_data, mb, sizeof(vha->dport_data));
->>>>>>> 04d5ce62
 		if (IS_QLA83XX(ha) || IS_QLA27XX(ha) || IS_QLA28XX(ha)) {
 			static char *results[] = {
 			    "start", "done(pass)", "done(error)", "undefined" };
